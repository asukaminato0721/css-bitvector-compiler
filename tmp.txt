--- conflicted
+++ resolved
@@ -1,8785 +1,3 @@
-<<<<<<< HEAD
-+ export WEBSITE_NAME=amazon
-+ WEBSITE_NAME=amazon
-+ cargo run -r --bin naive
-    Finished `release` profile [optimized + debuginfo] target(s) in 0.01s
-     Running `target/release/naive`
-[src/naive.rs:424:6] &naive = NaiveHtmlNode {
-    tag_name: "",
-    id: 0,
-    html_id: None,
-    classes: {},
-    children: [],
-    parent: None,
-}
-[src/naive.rs:425:6] &css = [
-    Complex {
-        parts: [
-            SelectorPart {
-                selector: Class(
-                    "_ameyal-product-shoveler_energy-efficiency_energy-efficiency-badge-data-sheet-label-container__2iEi2",
-                ),
-                combinator: None,
-            },
-        ],
-    },
-    Complex {
-        parts: [
-            SelectorPart {
-                selector: Class(
-                    "_ameyal-product-shoveler_energy-efficiency_energy-efficiency-badge-data-sheet-label__3b6X3",
-                ),
-                combinator: None,
-            },
-        ],
-    },
-    Complex {
-        parts: [
-            SelectorPart {
-                selector: Class(
-                    "_ameyal-product-shoveler_energy-efficiency_energy-efficiency-badge-rating-2021__2Q_3P",
-                ),
-                combinator: None,
-            },
-        ],
-    },
-    Complex {
-        parts: [
-            SelectorPart {
-                selector: Class(
-                    "_ameyal-product-shoveler_energy-efficiency_energy-efficiency-badge-rating-sign__1ronK",
-                ),
-                combinator: None,
-            },
-        ],
-    },
-    Complex {
-        parts: [
-            SelectorPart {
-                selector: Class(
-                    "_ameyal-product-shoveler_energy-efficiency_energy-efficiency-badge-rating__3_0eN",
-                ),
-                combinator: None,
-            },
-        ],
-    },
-    Complex {
-        parts: [
-            SelectorPart {
-                selector: Class(
-                    "_ameyal-product-shoveler_energy-efficiency_energy-efficiency-badge-shape__1IcJY",
-                ),
-                combinator: None,
-            },
-        ],
-    },
-    Complex {
-        parts: [
-            SelectorPart {
-                selector: Class(
-                    "_ameyal-product-shoveler_energy-efficiency_energy-efficiency-badge-standard__28gp8",
-                ),
-                combinator: None,
-            },
-        ],
-    },
-    Complex {
-        parts: [
-            SelectorPart {
-                selector: Class(
-                    "_ameyal-product-shoveler_energy-efficiency_energy-efficiency-container__1Pkva",
-                ),
-                combinator: None,
-            },
-        ],
-    },
-    Complex {
-        parts: [
-            SelectorPart {
-                selector: Class(
-                    "_ameyal-product-shoveler_image_asin-container-white-box__QwmgO",
-                ),
-                combinator: Descendant,
-            },
-            SelectorPart {
-                selector: Type(
-                    "img",
-                ),
-                combinator: None,
-            },
-        ],
-    },
-    Complex {
-        parts: [
-            SelectorPart {
-                selector: Class(
-                    "_ameyal-product-shoveler_image_asin-container-white-box__QwmgO",
-                ),
-                combinator: None,
-            },
-        ],
-    },
-    Complex {
-        parts: [
-            SelectorPart {
-                selector: Class(
-                    "_ameyal-product-shoveler_image_asin-container__2jyCM",
-                ),
-                combinator: Descendant,
-            },
-            SelectorPart {
-                selector: Type(
-                    "img",
-                ),
-                combinator: None,
-            },
-        ],
-    },
-    Complex {
-        parts: [
-            SelectorPart {
-                selector: Class(
-                    "_ameyal-product-shoveler_image_asin-container__2jyCM",
-                ),
-                combinator: None,
-            },
-        ],
-    },
-    Complex {
-        parts: [
-            SelectorPart {
-                selector: Class(
-                    "_ameyal-product-shoveler_image_base-padding__2zxN3",
-                ),
-                combinator: Descendant,
-            },
-            SelectorPart {
-                selector: Type(
-                    "img",
-                ),
-                combinator: None,
-            },
-        ],
-    },
-    Complex {
-        parts: [
-            SelectorPart {
-                selector: Class(
-                    "_ameyal-product-shoveler_image_force-square__yjzpK",
-                ),
-                combinator: None,
-            },
-        ],
-    },
-    Complex {
-        parts: [
-            SelectorPart {
-                selector: Class(
-                    "_ameyal-product-shoveler_image_override-square__2e4Zf",
-                ),
-                combinator: None,
-            },
-        ],
-    },
-    Complex {
-        parts: [
-            SelectorPart {
-                selector: Class(
-                    "_ameyal-product-shoveler_image_round-corners__2y_fS",
-                ),
-                combinator: None,
-            },
-        ],
-    },
-    Complex {
-        parts: [
-            SelectorPart {
-                selector: Class(
-                    "_ameyal-product-shoveler_image_small-padding__15RRH",
-                ),
-                combinator: Descendant,
-            },
-            SelectorPart {
-                selector: Type(
-                    "img",
-                ),
-                combinator: None,
-            },
-        ],
-    },
-    Complex {
-        parts: [
-            SelectorPart {
-                selector: Class(
-                    "_ameyal-product-shoveler_style_ad-feedback-loading-spinnner-rtl__2BoOY",
-                ),
-                combinator: None,
-            },
-        ],
-    },
-    Complex {
-        parts: [
-            SelectorPart {
-                selector: Class(
-                    "_ameyal-product-shoveler_style_ad-feedback-loading-spinnner__1nmZw",
-                ),
-                combinator: None,
-            },
-        ],
-    },
-    Complex {
-        parts: [
-            SelectorPart {
-                selector: Class(
-                    "_ameyal-product-shoveler_style_ad-feedback-primary-link__2bIZi",
-                ),
-                combinator: None,
-            },
-        ],
-    },
-    Complex {
-        parts: [
-            SelectorPart {
-                selector: Class(
-                    "_ameyal-product-shoveler_style_ad-feedback-sprite-mobile__2_rj8",
-                ),
-                combinator: None,
-            },
-        ],
-    },
-    Complex {
-        parts: [
-            SelectorPart {
-                selector: Class(
-                    "_ameyal-product-shoveler_style_ad-feedback-sprite__28uwB",
-                ),
-                combinator: None,
-            },
-        ],
-    },
-    Complex {
-        parts: [
-            SelectorPart {
-                selector: Class(
-                    "_ameyal-product-shoveler_style_ad-feedback-text-desktop__q3xp_",
-                ),
-                combinator: None,
-            },
-        ],
-    },
-    Complex {
-        parts: [
-            SelectorPart {
-                selector: Class(
-                    "_ameyal-product-shoveler_style_ad-feedback-text__2HjQ9",
-                ),
-                combinator: None,
-            },
-        ],
-    },
-    Complex {
-        parts: [
-            SelectorPart {
-                selector: Class(
-                    "_ameyal-product-shoveler_style_apexBadgeLabel__2-Vye",
-                ),
-                combinator: None,
-            },
-        ],
-    },
-    Complex {
-        parts: [
-            SelectorPart {
-                selector: Class(
-                    "_ameyal-product-shoveler_style_apexBadgeMessage__1tHvd",
-                ),
-                combinator: None,
-            },
-        ],
-    },
-    Complex {
-        parts: [
-            SelectorPart {
-                selector: Class(
-                    "_ameyal-product-shoveler_style_aspect-button-group__1LqUG",
-                ),
-                combinator: None,
-            },
-        ],
-    },
-    Complex {
-        parts: [
-            SelectorPart {
-                selector: Class(
-                    "_ameyal-product-shoveler_style_aspect-button__7cH_E",
-                ),
-                combinator: Child,
-            },
-            SelectorPart {
-                selector: Type(
-                    "svg",
-                ),
-                combinator: None,
-            },
-        ],
-    },
-    Complex {
-        parts: [
-            SelectorPart {
-                selector: Class(
-                    "_ameyal-product-shoveler_style_aspect-button__7cH_E",
-                ),
-                combinator: None,
-            },
-        ],
-    },
-    Complex {
-        parts: [
-            SelectorPart {
-                selector: Class(
-                    "_ameyal-product-shoveler_style_aspect-ratio-1236x1080__3aEzl",
-                ),
-                combinator: None,
-            },
-        ],
-    },
-    Complex {
-        parts: [
-            SelectorPart {
-                selector: Class(
-                    "_ameyal-product-shoveler_style_aspect-ratio-15x3__1h649",
-                ),
-                combinator: None,
-            },
-        ],
-    },
-    Complex {
-        parts: [
-            SelectorPart {
-                selector: Class(
-                    "_ameyal-product-shoveler_style_aspect-ratio-16x9__cBPv8",
-                ),
-                combinator: None,
-            },
-        ],
-    },
-    Complex {
-        parts: [
-            SelectorPart {
-                selector: Class(
-                    "_ameyal-product-shoveler_style_aspect-ratio-4x3__3BewI",
-                ),
-                combinator: None,
-            },
-        ],
-    },
-    Complex {
-        parts: [
-            SelectorPart {
-                selector: Class(
-                    "_ameyal-product-shoveler_style_aspect-ratio-5x8__2IaNz",
-                ),
-                combinator: None,
-            },
-        ],
-    },
-    Complex {
-        parts: [
-            SelectorPart {
-                selector: Class(
-                    "_ameyal-product-shoveler_style_aspect-ratio-dynamic-60vh__3N5g_",
-                ),
-                combinator: None,
-            },
-        ],
-    },
-    Complex {
-        parts: [
-            SelectorPart {
-                selector: Class(
-                    "_ameyal-product-shoveler_style_aspect-ratio-fill__2Zjfb",
-                ),
-                combinator: None,
-            },
-        ],
-    },
-    Complex {
-        parts: [
-            SelectorPart {
-                selector: Class(
-                    "_ameyal-product-shoveler_style_aspect-text__S4PU1",
-                ),
-                combinator: None,
-            },
-        ],
-    },
-    Complex {
-        parts: [
-            SelectorPart {
-                selector: Class(
-                    "_ameyal-product-shoveler_style_autoplay-span__2CMfc",
-                ),
-                combinator: None,
-            },
-        ],
-    },
-    Complex {
-        parts: [
-            SelectorPart {
-                selector: Class(
-                    "_ameyal-product-shoveler_style_badge-container__20aJ2",
-                ),
-                combinator: Child,
-            },
-            SelectorPart {
-                selector: Type(
-                    "div",
-                ),
-                combinator: Child,
-            },
-            SelectorPart {
-                selector: Type(
-                    "span",
-                ),
-                combinator: None,
-            },
-        ],
-    },
-    Complex {
-        parts: [
-            SelectorPart {
-                selector: Class(
-                    "_ameyal-product-shoveler_style_badge-container__20aJ2",
-                ),
-                combinator: Child,
-            },
-            SelectorPart {
-                selector: Type(
-                    "div",
-                ),
-                combinator: None,
-            },
-        ],
-    },
-    Complex {
-        parts: [
-            SelectorPart {
-                selector: Class(
-                    "_ameyal-product-shoveler_style_badge-container__20aJ2",
-                ),
-                combinator: None,
-            },
-        ],
-    },
-    Complex {
-        parts: [
-            SelectorPart {
-                selector: Class(
-                    "_ameyal-product-shoveler_style_badgeLabel__pJ5rc",
-                ),
-                combinator: None,
-            },
-        ],
-    },
-    Complex {
-        parts: [
-            SelectorPart {
-                selector: Class(
-                    "_ameyal-product-shoveler_style_badgeMessage__2Dtw7",
-                ),
-                combinator: None,
-            },
-        ],
-    },
-    Complex {
-        parts: [
-            SelectorPart {
-                selector: Class(
-                    "_ameyal-product-shoveler_style_carouselContainer__3N7M1",
-                ),
-                combinator: Descendant,
-            },
-            SelectorPart {
-                selector: Type(
-                    "li",
-                ),
-                combinator: None,
-            },
-            SelectorPart {
-                selector: Class(
-                    "a-carousel-card",
-                ),
-                combinator: None,
-            },
-        ],
-    },
-    Complex {
-        parts: [
-            SelectorPart {
-                selector: Class(
-                    "_ameyal-product-shoveler_style_carouselContainer__3N7M1",
-                ),
-                combinator: None,
-            },
-        ],
-    },
-    Complex {
-        parts: [
-            SelectorPart {
-                selector: Class(
-                    "_ameyal-product-shoveler_style_close-icon-wrapper__1zvdC",
-                ),
-                combinator: None,
-            },
-        ],
-    },
-    Complex {
-        parts: [
-            SelectorPart {
-                selector: Class(
-                    "_ameyal-product-shoveler_style_close-icon__2RJs3",
-                ),
-                combinator: None,
-            },
-        ],
-    },
-    Complex {
-        parts: [
-            SelectorPart {
-                selector: Class(
-                    "_ameyal-product-shoveler_style_close-text__2-gwn",
-                ),
-                combinator: None,
-            },
-        ],
-    },
-    Complex {
-        parts: [
-            SelectorPart {
-                selector: Class(
-                    "_ameyal-product-shoveler_style_cta-link__2xo74",
-                ),
-                combinator: None,
-            },
-        ],
-    },
-    Complex {
-        parts: [
-            SelectorPart {
-                selector: Class(
-                    "_ameyal-product-shoveler_style_desktop-close-button__1iL_P",
-                ),
-                combinator: None,
-            },
-        ],
-    },
-    Complex {
-        parts: [
-            SelectorPart {
-                selector: Class(
-                    "_ameyal-product-shoveler_style_displayCount__1MVut",
-                ),
-                combinator: None,
-            },
-        ],
-    },
-    Complex {
-        parts: [
-            SelectorPart {
-                selector: Class(
-                    "_ameyal-product-shoveler_style_empty-footer__2d59h",
-                ),
-                combinator: None,
-            },
-        ],
-    },
-    Complex {
-        parts: [
-            SelectorPart {
-                selector: Class(
-                    "_ameyal-product-shoveler_style_five-pack__1-Tql",
-                ),
-                combinator: None,
-            },
-        ],
-    },
-    Complex {
-        parts: [
-            SelectorPart {
-                selector: Class(
-                    "_ameyal-product-shoveler_style_fluid-lazy-video__fInMS",
-                ),
-                combinator: Descendant,
-            },
-            SelectorPart {
-                selector: Class(
-                    "video-js",
-                ),
-                combinator: Descendant,
-            },
-            SelectorPart {
-                selector: Class(
-                    "vjs-poster",
-                ),
-                combinator: None,
-            },
-        ],
-    },
-    Complex {
-        parts: [
-            SelectorPart {
-                selector: Class(
-                    "_ameyal-product-shoveler_style_fluid-lazy-video__fInMS",
-                ),
-                combinator: Descendant,
-            },
-            SelectorPart {
-                selector: Class(
-                    "video-js",
-                ),
-                combinator: Descendant,
-            },
-            SelectorPart {
-                selector: Class(
-                    "vjs-tech",
-                ),
-                combinator: None,
-            },
-        ],
-    },
-    Complex {
-        parts: [
-            SelectorPart {
-                selector: Class(
-                    "_ameyal-product-shoveler_style_fluid-lazy-video__fInMS",
-                ),
-                combinator: Descendant,
-            },
-            SelectorPart {
-                selector: Class(
-                    "video-js",
-                ),
-                combinator: None,
-            },
-            SelectorPart {
-                selector: Class(
-                    "vjs-fluid",
-                ),
-                combinator: None,
-            },
-        ],
-    },
-    Complex {
-        parts: [
-            SelectorPart {
-                selector: Class(
-                    "_ameyal-product-shoveler_style_fluid-lazy-video__fInMS",
-                ),
-                combinator: None,
-            },
-        ],
-    },
-    Complex {
-        parts: [
-            SelectorPart {
-                selector: Class(
-                    "_ameyal-product-shoveler_style_four-pack__1ufgr",
-                ),
-                combinator: None,
-            },
-        ],
-    },
-    Complex {
-        parts: [
-            SelectorPart {
-                selector: Class(
-                    "_ameyal-product-shoveler_style_gw-hero-close-button__3svyZ",
-                ),
-                combinator: Descendant,
-            },
-            SelectorPart {
-                selector: Class(
-                    "_ameyal-product-shoveler_style_close-black-icon__3hkbe",
-                ),
-                combinator: None,
-            },
-        ],
-    },
-    Complex {
-        parts: [
-            SelectorPart {
-                selector: Class(
-                    "_ameyal-product-shoveler_style_gw-hero-close-button__3svyZ",
-                ),
-                combinator: None,
-            },
-        ],
-    },
-    Complex {
-        parts: [
-            SelectorPart {
-                selector: Class(
-                    "_ameyal-product-shoveler_style_gwm-link-footer__3OF47",
-                ),
-                combinator: None,
-            },
-        ],
-    },
-    Complex {
-        parts: [
-            SelectorPart {
-                selector: Class(
-                    "_ameyal-product-shoveler_style_haulRibbon__3VZNi",
-                ),
-                combinator: Descendant,
-            },
-            SelectorPart {
-                selector: Class(
-                    "_ameyal-product-shoveler_style_logo__15d-3",
-                ),
-                combinator: None,
-            },
-        ],
-    },
-    Complex {
-        parts: [
-            SelectorPart {
-                selector: Class(
-                    "_ameyal-product-shoveler_style_haulRibbon__3VZNi",
-                ),
-                combinator: None,
-            },
-        ],
-    },
-    Complex {
-        parts: [
-            SelectorPart {
-                selector: Class(
-                    "_ameyal-product-shoveler_style_header-icon__2cuVV",
-                ),
-                combinator: None,
-            },
-        ],
-    },
-    Complex {
-        parts: [
-            SelectorPart {
-                selector: Class(
-                    "_ameyal-product-shoveler_style_header-link__cUhOK",
-                ),
-                combinator: None,
-            },
-        ],
-    },
-    Complex {
-        parts: [
-            SelectorPart {
-                selector: Class(
-                    "_ameyal-product-shoveler_style_header__1vGdj",
-                ),
-                combinator: None,
-            },
-        ],
-    },
-    Complex {
-        parts: [
-            SelectorPart {
-                selector: Class(
-                    "_ameyal-product-shoveler_style_image-container__2OiZA",
-                ),
-                combinator: Descendant,
-            },
-            SelectorPart {
-                selector: Type(
-                    "img",
-                ),
-                combinator: None,
-            },
-        ],
-    },
-    Complex {
-        parts: [
-            SelectorPart {
-                selector: Class(
-                    "_ameyal-product-shoveler_style_image-container__2OiZA",
-                ),
-                combinator: None,
-            },
-        ],
-    },
-    Complex {
-        parts: [
-            SelectorPart {
-                selector: Class(
-                    "_ameyal-product-shoveler_style_inlineErrorDetails__1NBx-",
-                ),
-                combinator: None,
-            },
-        ],
-    },
-    Complex {
-        parts: [
-            SelectorPart {
-                selector: Class(
-                    "_ameyal-product-shoveler_style_lazy-loaded-video__3m5dG",
-                ),
-                combinator: Descendant,
-            },
-            SelectorPart {
-                selector: Class(
-                    "_ameyal-product-shoveler_style_cover-cta-link__2HKJP",
-                ),
-                combinator: None,
-            },
-        ],
-    },
-    Complex {
-        parts: [
-            SelectorPart {
-                selector: Class(
-                    "_ameyal-product-shoveler_style_lazy-loaded-video__3m5dG",
-                ),
-                combinator: Descendant,
-            },
-            SelectorPart {
-                selector: Type(
-                    "img",
-                ),
-                combinator: None,
-            },
-            SelectorPart {
-                selector: Class(
-                    "_ameyal-product-shoveler_style_cover-portrait-image__2lhzL",
-                ),
-                combinator: None,
-            },
-        ],
-    },
-    Complex {
-        parts: [
-            SelectorPart {
-                selector: Class(
-                    "_ameyal-product-shoveler_style_lazy-loaded-video__3m5dG",
-                ),
-                combinator: Descendant,
-            },
-            SelectorPart {
-                selector: Type(
-                    "img",
-                ),
-                combinator: None,
-            },
-            SelectorPart {
-                selector: Class(
-                    "_ameyal-product-shoveler_style_dynamic-portrait-image__1Wrzd",
-                ),
-                combinator: None,
-            },
-        ],
-    },
-    Complex {
-        parts: [
-            SelectorPart {
-                selector: Class(
-                    "_ameyal-product-shoveler_style_lazy-loaded-video__3m5dG",
-                ),
-                combinator: Descendant,
-            },
-            SelectorPart {
-                selector: Type(
-                    "video",
-                ),
-                combinator: None,
-            },
-        ],
-    },
-    Complex {
-        parts: [
-            SelectorPart {
-                selector: Class(
-                    "_ameyal-product-shoveler_style_lazy-loaded-video__3m5dG",
-                ),
-                combinator: None,
-            },
-            SelectorPart {
-                selector: Class(
-                    "_ameyal-product-shoveler_style_fluid-lazy-video__fInMS",
-                ),
-                combinator: Descendant,
-            },
-            SelectorPart {
-                selector: Type(
-                    "img",
-                ),
-                combinator: None,
-            },
-            SelectorPart {
-                selector: Class(
-                    "_ameyal-product-shoveler_style_fluid-landscape-image__TE6PT",
-                ),
-                combinator: None,
-            },
-        ],
-    },
-    Complex {
-        parts: [
-            SelectorPart {
-                selector: Class(
-                    "_ameyal-product-shoveler_style_logoGap__nKNZ9",
-                ),
-                combinator: None,
-            },
-        ],
-    },
-    Complex {
-        parts: [
-            SelectorPart {
-                selector: Class(
-                    "_ameyal-product-shoveler_style_logoRectangle__1VJwu",
-                ),
-                combinator: None,
-            },
-        ],
-    },
-    Complex {
-        parts: [
-            SelectorPart {
-                selector: Class(
-                    "_ameyal-product-shoveler_style_logoSquareContainer__3Paoc",
-                ),
-                combinator: None,
-            },
-        ],
-    },
-    Complex {
-        parts: [
-            SelectorPart {
-                selector: Class(
-                    "_ameyal-product-shoveler_style_logoSquare__3NZyi",
-                ),
-                combinator: None,
-            },
-        ],
-    },
-    Complex {
-        parts: [
-            SelectorPart {
-                selector: Class(
-                    "_ameyal-product-shoveler_style_logo__2ZQ-N",
-                ),
-                combinator: None,
-            },
-        ],
-    },
-    Complex {
-        parts: [
-            SelectorPart {
-                selector: Class(
-                    "_ameyal-product-shoveler_style_mixed-button__2og-m",
-                ),
-                combinator: None,
-            },
-        ],
-    },
-    Complex {
-        parts: [
-            SelectorPart {
-                selector: Class(
-                    "_ameyal-product-shoveler_style_mobile-close-button__3PB07",
-                ),
-                combinator: None,
-            },
-        ],
-    },
-    Complex {
-        parts: [
-            SelectorPart {
-                selector: Class(
-                    "_ameyal-product-shoveler_style_mobile-double-border-link-focus__1Oz9p",
-                ),
-                combinator: None,
-            },
-            SelectorPart {
-                selector: Class(
-                    "_ameyal-product-shoveler_style_focus-visible__3HkmX",
-                ),
-                combinator: None,
-            },
-        ],
-    },
-    Complex {
-        parts: [
-            SelectorPart {
-                selector: Class(
-                    "_ameyal-product-shoveler_style_mobile-double-border-link-focus__1Oz9p",
-                ),
-                combinator: None,
-            },
-        ],
-    },
-    Complex {
-        parts: [
-            SelectorPart {
-                selector: Class(
-                    "_ameyal-product-shoveler_style_mosaic-card-body__1HmTs",
-                ),
-                combinator: None,
-            },
-        ],
-    },
-    Complex {
-        parts: [
-            SelectorPart {
-                selector: Class(
-                    "_ameyal-product-shoveler_style_mosaic-card__1C-_R",
-                ),
-                combinator: None,
-            },
-        ],
-    },
-    Complex {
-        parts: [
-            SelectorPart {
-                selector: Class(
-                    "_ameyal-product-shoveler_style_negative-button__1Dvqz",
-                ),
-                combinator: None,
-            },
-        ],
-    },
-    Complex {
-        parts: [
-            SelectorPart {
-                selector: Class(
-                    "_ameyal-product-shoveler_style_negativeMarginAdjust__1nqu9",
-                ),
-                combinator: None,
-            },
-        ],
-    },
-    Complex {
-        parts: [
-            SelectorPart {
-                selector: Class(
-                    "_ameyal-product-shoveler_style_oneLineTruncation__2WWse",
-                ),
-                combinator: None,
-            },
-        ],
-    },
-    Complex {
-        parts: [
-            SelectorPart {
-                selector: Class(
-                    "_ameyal-product-shoveler_style_overlay__3Sx3u",
-                ),
-                combinator: None,
-            },
-        ],
-    },
-    Complex {
-        parts: [
-            SelectorPart {
-                selector: Class(
-                    "_ameyal-product-shoveler_style_positive-button__3UOC3",
-                ),
-                combinator: None,
-            },
-        ],
-    },
-    Complex {
-        parts: [
-            SelectorPart {
-                selector: Class(
-                    "_ameyal-product-shoveler_style_poster-image__1W0yA",
-                ),
-                combinator: None,
-            },
-        ],
-    },
-    Complex {
-        parts: [
-            SelectorPart {
-                selector: Class(
-                    "_ameyal-product-shoveler_style_smartText__ubpEw",
-                ),
-                combinator: None,
-            },
-        ],
-    },
-    Complex {
-        parts: [
-            SelectorPart {
-                selector: Class(
-                    "_ameyal-product-shoveler_style_spCSRFTreatment__-hwVO",
-                ),
-                combinator: None,
-            },
-        ],
-    },
-    Complex {
-        parts: [
-            SelectorPart {
-                selector: Class(
-                    "_ameyal-product-shoveler_style_spacer__7Pyg3",
-                ),
-                combinator: None,
-            },
-        ],
-    },
-    Complex {
-        parts: [
-            SelectorPart {
-                selector: Class(
-                    "_ameyal-product-shoveler_style_stacking-context__3PbQE",
-                ),
-                combinator: None,
-            },
-        ],
-    },
-    Complex {
-        parts: [
-            SelectorPart {
-                selector: Class(
-                    "_ameyal-product-shoveler_style_theming-background-override__1HfzJ",
-                ),
-                combinator: None,
-            },
-        ],
-    },
-    Complex {
-        parts: [
-            SelectorPart {
-                selector: Class(
-                    "_ameyal-product-shoveler_style_theming-text-color__2f7xc",
-                ),
-                combinator: Descendant,
-            },
-            SelectorPart {
-                selector: Type(
-                    "a",
-                ),
-                combinator: None,
-            },
-        ],
-    },
-    Complex {
-        parts: [
-            SelectorPart {
-                selector: Class(
-                    "_ameyal-product-shoveler_style_theming-text-color__2f7xc",
-                ),
-                combinator: None,
-            },
-        ],
-    },
-    Complex {
-        parts: [
-            SelectorPart {
-                selector: Class(
-                    "_ameyal-product-shoveler_style_themingTextColorWhite__1zryO",
-                ),
-                combinator: None,
-            },
-        ],
-    },
-    Complex {
-        parts: [
-            SelectorPart {
-                selector: Class(
-                    "_ameyal-product-shoveler_style_themingTextColor__1YKkf",
-                ),
-                combinator: Descendant,
-            },
-            SelectorPart {
-                selector: Type(
-                    "a",
-                ),
-                combinator: Descendant,
-            },
-            SelectorPart {
-                selector: Type(
-                    "span",
-                ),
-                combinator: None,
-            },
-        ],
-    },
-    Complex {
-        parts: [
-            SelectorPart {
-                selector: Class(
-                    "_ameyal-product-shoveler_style_themingTextColor__1YKkf",
-                ),
-                combinator: Descendant,
-            },
-            SelectorPart {
-                selector: Type(
-                    "a",
-                ),
-                combinator: None,
-            },
-        ],
-    },
-    Complex {
-        parts: [
-            SelectorPart {
-                selector: Class(
-                    "_ameyal-product-shoveler_style_themingTextColor__1YKkf",
-                ),
-                combinator: None,
-            },
-        ],
-    },
-    Complex {
-        parts: [
-            SelectorPart {
-                selector: Class(
-                    "_ameyal-product-shoveler_style_themingTextColor__1oQsI",
-                ),
-                combinator: None,
-            },
-        ],
-    },
-    Complex {
-        parts: [
-            SelectorPart {
-                selector: Class(
-                    "_ameyal-product-shoveler_style_themingTextColor__2LCvL",
-                ),
-                combinator: Descendant,
-            },
-            SelectorPart {
-                selector: Type(
-                    "a",
-                ),
-                combinator: Descendant,
-            },
-            SelectorPart {
-                selector: Type(
-                    "span",
-                ),
-                combinator: None,
-            },
-        ],
-    },
-    Complex {
-        parts: [
-            SelectorPart {
-                selector: Class(
-                    "_ameyal-product-shoveler_style_themingTextColor__2LCvL",
-                ),
-                combinator: Descendant,
-            },
-            SelectorPart {
-                selector: Type(
-                    "a",
-                ),
-                combinator: None,
-            },
-        ],
-    },
-    Complex {
-        parts: [
-            SelectorPart {
-                selector: Class(
-                    "_ameyal-product-shoveler_style_themingTextColor__2LCvL",
-                ),
-                combinator: None,
-            },
-        ],
-    },
-    Complex {
-        parts: [
-            SelectorPart {
-                selector: Class(
-                    "_ameyal-product-shoveler_style_themingTextColor__lrzuC",
-                ),
-                combinator: Descendant,
-            },
-            SelectorPart {
-                selector: Type(
-                    "a",
-                ),
-                combinator: Descendant,
-            },
-            SelectorPart {
-                selector: Type(
-                    "span",
-                ),
-                combinator: None,
-            },
-        ],
-    },
-    Complex {
-        parts: [
-            SelectorPart {
-                selector: Class(
-                    "_ameyal-product-shoveler_style_themingTextColor__lrzuC",
-                ),
-                combinator: Descendant,
-            },
-            SelectorPart {
-                selector: Type(
-                    "a",
-                ),
-                combinator: None,
-            },
-        ],
-    },
-    Complex {
-        parts: [
-            SelectorPart {
-                selector: Class(
-                    "_ameyal-product-shoveler_style_themingTextColor__lrzuC",
-                ),
-                combinator: None,
-            },
-        ],
-    },
-    Complex {
-        parts: [
-            SelectorPart {
-                selector: Class(
-                    "_ameyal-product-shoveler_style_three-pack__5s3hP",
-                ),
-                combinator: None,
-            },
-        ],
-    },
-    Complex {
-        parts: [
-            SelectorPart {
-                selector: Class(
-                    "_ameyal-product-shoveler_style_threeLineTruncation__UkUjj",
-                ),
-                combinator: None,
-            },
-        ],
-    },
-    Complex {
-        parts: [
-            SelectorPart {
-                selector: Class(
-                    "_ameyal-product-shoveler_style_tile-container__1QgAV",
-                ),
-                combinator: None,
-            },
-        ],
-    },
-    Complex {
-        parts: [
-            SelectorPart {
-                selector: Class(
-                    "_ameyal-product-shoveler_style_tile-grid__QMxNY",
-                ),
-                combinator: None,
-            },
-        ],
-    },
-    Complex {
-        parts: [
-            SelectorPart {
-                selector: Class(
-                    "_ameyal-product-shoveler_style_tile-link__38lTa",
-                ),
-                combinator: None,
-            },
-        ],
-    },
-    Complex {
-        parts: [
-            SelectorPart {
-                selector: Class(
-                    "_ameyal-product-shoveler_style_tile-theming__3eeyj",
-                ),
-                combinator: Child,
-            },
-            SelectorPart {
-                selector: Class(
-                    "_ameyal-product-shoveler_style_image-container__2OiZA",
-                ),
-                combinator: None,
-            },
-        ],
-    },
-    Complex {
-        parts: [
-            SelectorPart {
-                selector: Class(
-                    "_ameyal-product-shoveler_style_tile-theming__3eeyj",
-                ),
-                combinator: None,
-            },
-        ],
-    },
-    Complex {
-        parts: [
-            SelectorPart {
-                selector: Class(
-                    "_ameyal-product-shoveler_style_truncation__x9-69",
-                ),
-                combinator: None,
-            },
-        ],
-    },
-    Complex {
-        parts: [
-            SelectorPart {
-                selector: Class(
-                    "_ameyal-product-shoveler_style_twoLineTruncation__16TLV",
-                ),
-                combinator: None,
-            },
-        ],
-    },
-    Complex {
-        parts: [
-            SelectorPart {
-                selector: Class(
-                    "_ameyal-product-shoveler_style_video-container__1hKS1",
-                ),
-                combinator: None,
-            },
-            SelectorPart {
-                selector: Class(
-                    "_ameyal-product-shoveler_style_show-video__xX4WM",
-                ),
-                combinator: None,
-            },
-        ],
-    },
-    Complex {
-        parts: [
-            SelectorPart {
-                selector: Class(
-                    "_ameyal-product-shoveler_style_video-container__1hKS1",
-                ),
-                combinator: None,
-            },
-        ],
-    },
-    Complex {
-        parts: [
-            SelectorPart {
-                selector: Class(
-                    "_ameyal-product-shoveler_style_wd-backdrop-data__1znxG",
-                ),
-                combinator: None,
-            },
-        ],
-    },
-    Complex {
-        parts: [
-            SelectorPart {
-                selector: Class(
-                    "_ameyal-product-shoveler_style_wd-card-link-focus__sm6Xn",
-                ),
-                combinator: None,
-            },
-        ],
-    },
-    Complex {
-        parts: [
-            SelectorPart {
-                selector: Class(
-                    "_ameyal-product-shoveler_style_wdHeader__Edrev",
-                ),
-                combinator: None,
-            },
-        ],
-    },
-    Complex {
-        parts: [
-            SelectorPart {
-                selector: Class(
-                    "_cropped-image-link_energy-efficiency_energy-efficiency-badge-data-sheet-label-container__2iEi2",
-                ),
-                combinator: None,
-            },
-        ],
-    },
-    Complex {
-        parts: [
-            SelectorPart {
-                selector: Class(
-                    "_cropped-image-link_energy-efficiency_energy-efficiency-badge-data-sheet-label__3b6X3",
-                ),
-                combinator: None,
-            },
-        ],
-    },
-    Complex {
-        parts: [
-            SelectorPart {
-                selector: Class(
-                    "_cropped-image-link_energy-efficiency_energy-efficiency-badge-rating-2021__2Q_3P",
-                ),
-                combinator: None,
-            },
-        ],
-    },
-    Complex {
-        parts: [
-            SelectorPart {
-                selector: Class(
-                    "_cropped-image-link_energy-efficiency_energy-efficiency-badge-rating-sign__1ronK",
-                ),
-                combinator: None,
-            },
-        ],
-    },
-    Complex {
-        parts: [
-            SelectorPart {
-                selector: Class(
-                    "_cropped-image-link_energy-efficiency_energy-efficiency-badge-rating__3_0eN",
-                ),
-                combinator: None,
-            },
-        ],
-    },
-    Complex {
-        parts: [
-            SelectorPart {
-                selector: Class(
-                    "_cropped-image-link_energy-efficiency_energy-efficiency-badge-shape__1IcJY",
-                ),
-                combinator: None,
-            },
-        ],
-    },
-    Complex {
-        parts: [
-            SelectorPart {
-                selector: Class(
-                    "_cropped-image-link_energy-efficiency_energy-efficiency-badge-standard__28gp8",
-                ),
-                combinator: None,
-            },
-        ],
-    },
-    Complex {
-        parts: [
-            SelectorPart {
-                selector: Class(
-                    "_cropped-image-link_energy-efficiency_energy-efficiency-container__1Pkva",
-                ),
-                combinator: None,
-            },
-        ],
-    },
-    Complex {
-        parts: [
-            SelectorPart {
-                selector: Class(
-                    "_cropped-image-link_image_asin-container-full-height__MOKlF",
-                ),
-                combinator: None,
-            },
-        ],
-    },
-    Complex {
-        parts: [
-            SelectorPart {
-                selector: Class(
-                    "_cropped-image-link_image_asin-container-white-box__3Stwp",
-                ),
-                combinator: Descendant,
-            },
-            SelectorPart {
-                selector: Type(
-                    "img",
-                ),
-                combinator: None,
-            },
-        ],
-    },
-    Complex {
-        parts: [
-            SelectorPart {
-                selector: Class(
-                    "_cropped-image-link_image_asin-container-white-box__3Stwp",
-                ),
-                combinator: None,
-            },
-            SelectorPart {
-                selector: Class(
-                    "_cropped-image-link_image_reduce-image-height__23dy8",
-                ),
-                combinator: None,
-            },
-        ],
-    },
-    Complex {
-        parts: [
-            SelectorPart {
-                selector: Class(
-                    "_cropped-image-link_image_asin-container-white-box__3Stwp",
-                ),
-                combinator: None,
-            },
-        ],
-    },
-    Complex {
-        parts: [
-            SelectorPart {
-                selector: Class(
-                    "_cropped-image-link_image_asin-container-white-box__QwmgO",
-                ),
-                combinator: Descendant,
-            },
-            SelectorPart {
-                selector: Type(
-                    "img",
-                ),
-                combinator: None,
-            },
-        ],
-    },
-    Complex {
-        parts: [
-            SelectorPart {
-                selector: Class(
-                    "_cropped-image-link_image_asin-container-white-box__QwmgO",
-                ),
-                combinator: None,
-            },
-        ],
-    },
-    Complex {
-        parts: [
-            SelectorPart {
-                selector: Class(
-                    "_cropped-image-link_image_asin-container__2jyCM",
-                ),
-                combinator: Descendant,
-            },
-            SelectorPart {
-                selector: Type(
-                    "img",
-                ),
-                combinator: None,
-            },
-        ],
-    },
-    Complex {
-        parts: [
-            SelectorPart {
-                selector: Class(
-                    "_cropped-image-link_image_asin-container__2jyCM",
-                ),
-                combinator: None,
-            },
-        ],
-    },
-    Complex {
-        parts: [
-            SelectorPart {
-                selector: Class(
-                    "_cropped-image-link_image_asin-container__LRY5p",
-                ),
-                combinator: Descendant,
-            },
-            SelectorPart {
-                selector: Type(
-                    "img",
-                ),
-                combinator: None,
-            },
-        ],
-    },
-    Complex {
-        parts: [
-            SelectorPart {
-                selector: Class(
-                    "_cropped-image-link_image_asin-container__LRY5p",
-                ),
-                combinator: None,
-            },
-            SelectorPart {
-                selector: Class(
-                    "_cropped-image-link_image_border-radius-top-only__2tZ_O",
-                ),
-                combinator: None,
-            },
-        ],
-    },
-    Complex {
-        parts: [
-            SelectorPart {
-                selector: Class(
-                    "_cropped-image-link_image_asin-container__LRY5p",
-                ),
-                combinator: None,
-            },
-            SelectorPart {
-                selector: Class(
-                    "_cropped-image-link_image_reduce-image-height__23dy8",
-                ),
-                combinator: None,
-            },
-        ],
-    },
-    Complex {
-        parts: [
-            SelectorPart {
-                selector: Class(
-                    "_cropped-image-link_image_asin-container__LRY5p",
-                ),
-                combinator: None,
-            },
-        ],
-    },
-    Complex {
-        parts: [
-            SelectorPart {
-                selector: Class(
-                    "_cropped-image-link_image_base-padding__2zxN3",
-                ),
-                combinator: Descendant,
-            },
-            SelectorPart {
-                selector: Type(
-                    "img",
-                ),
-                combinator: None,
-            },
-        ],
-    },
-    Complex {
-        parts: [
-            SelectorPart {
-                selector: Class(
-                    "_cropped-image-link_image_base-padding__mNE_u",
-                ),
-                combinator: Descendant,
-            },
-            SelectorPart {
-                selector: Type(
-                    "img",
-                ),
-                combinator: None,
-            },
-        ],
-    },
-    Complex {
-        parts: [
-            SelectorPart {
-                selector: Class(
-                    "_cropped-image-link_image_force-square__yjzpK",
-                ),
-                combinator: None,
-            },
-        ],
-    },
-    Complex {
-        parts: [
-            SelectorPart {
-                selector: Class(
-                    "_cropped-image-link_image_override-square__2e4Zf",
-                ),
-                combinator: None,
-            },
-        ],
-    },
-    Complex {
-        parts: [
-            SelectorPart {
-                selector: Class(
-                    "_cropped-image-link_image_round-corners__22iOW",
-                ),
-                combinator: None,
-            },
-        ],
-    },
-    Complex {
-        parts: [
-            SelectorPart {
-                selector: Class(
-                    "_cropped-image-link_image_round-corners__2y_fS",
-                ),
-                combinator: None,
-            },
-        ],
-    },
-    Complex {
-        parts: [
-            SelectorPart {
-                selector: Class(
-                    "_cropped-image-link_image_small-padding__15RRH",
-                ),
-                combinator: Descendant,
-            },
-            SelectorPart {
-                selector: Type(
-                    "img",
-                ),
-                combinator: None,
-            },
-        ],
-    },
-    Complex {
-        parts: [
-            SelectorPart {
-                selector: Class(
-                    "_cropped-image-link_image_small-padding__3ZjS-",
-                ),
-                combinator: Descendant,
-            },
-            SelectorPart {
-                selector: Type(
-                    "img",
-                ),
-                combinator: None,
-            },
-        ],
-    },
-    Complex {
-        parts: [
-            SelectorPart {
-                selector: Class(
-                    "_cropped-image-link_style_ad-feedback-loading-spinnner-rtl__2BoOY",
-                ),
-                combinator: None,
-            },
-        ],
-    },
-    Complex {
-        parts: [
-            SelectorPart {
-                selector: Class(
-                    "_cropped-image-link_style_ad-feedback-loading-spinnner__1nmZw",
-                ),
-                combinator: None,
-            },
-        ],
-    },
-    Complex {
-        parts: [
-            SelectorPart {
-                selector: Class(
-                    "_cropped-image-link_style_ad-feedback-primary-link__2bIZi",
-                ),
-                combinator: None,
-            },
-        ],
-    },
-    Complex {
-        parts: [
-            SelectorPart {
-                selector: Class(
-                    "_cropped-image-link_style_ad-feedback-sprite-mobile__2_rj8",
-                ),
-                combinator: None,
-            },
-        ],
-    },
-    Complex {
-        parts: [
-            SelectorPart {
-                selector: Class(
-                    "_cropped-image-link_style_ad-feedback-sprite__28uwB",
-                ),
-                combinator: None,
-            },
-        ],
-    },
-    Complex {
-        parts: [
-            SelectorPart {
-                selector: Class(
-                    "_cropped-image-link_style_ad-feedback-text-desktop__q3xp_",
-                ),
-                combinator: None,
-            },
-        ],
-    },
-    Complex {
-        parts: [
-            SelectorPart {
-                selector: Class(
-                    "_cropped-image-link_style_ad-feedback-text__2HjQ9",
-                ),
-                combinator: None,
-            },
-        ],
-    },
-    Complex {
-        parts: [
-            SelectorPart {
-                selector: Class(
-                    "_cropped-image-link_style_apexBadgeLabel__2-Vye",
-                ),
-                combinator: None,
-            },
-        ],
-    },
-    Complex {
-        parts: [
-            SelectorPart {
-                selector: Class(
-                    "_cropped-image-link_style_apexBadgeMessage__1tHvd",
-                ),
-                combinator: None,
-            },
-        ],
-    },
-    Complex {
-        parts: [
-            SelectorPart {
-                selector: Class(
-                    "_cropped-image-link_style_aspect-button-group__1LqUG",
-                ),
-                combinator: None,
-            },
-        ],
-    },
-    Complex {
-        parts: [
-            SelectorPart {
-                selector: Class(
-                    "_cropped-image-link_style_aspect-button__7cH_E",
-                ),
-                combinator: Child,
-            },
-            SelectorPart {
-                selector: Type(
-                    "svg",
-                ),
-                combinator: None,
-            },
-        ],
-    },
-    Complex {
-        parts: [
-            SelectorPart {
-                selector: Class(
-                    "_cropped-image-link_style_aspect-button__7cH_E",
-                ),
-                combinator: None,
-            },
-        ],
-    },
-    Complex {
-        parts: [
-            SelectorPart {
-                selector: Class(
-                    "_cropped-image-link_style_aspect-ratio-1236x1080__3aEzl",
-                ),
-                combinator: None,
-            },
-        ],
-    },
-    Complex {
-        parts: [
-            SelectorPart {
-                selector: Class(
-                    "_cropped-image-link_style_aspect-ratio-15x3__1h649",
-                ),
-                combinator: None,
-            },
-        ],
-    },
-    Complex {
-        parts: [
-            SelectorPart {
-                selector: Class(
-                    "_cropped-image-link_style_aspect-ratio-16x9__cBPv8",
-                ),
-                combinator: None,
-            },
-        ],
-    },
-    Complex {
-        parts: [
-            SelectorPart {
-                selector: Class(
-                    "_cropped-image-link_style_aspect-ratio-4x3__3BewI",
-                ),
-                combinator: None,
-            },
-        ],
-    },
-    Complex {
-        parts: [
-            SelectorPart {
-                selector: Class(
-                    "_cropped-image-link_style_aspect-ratio-5x8__2IaNz",
-                ),
-                combinator: None,
-            },
-        ],
-    },
-    Complex {
-        parts: [
-            SelectorPart {
-                selector: Class(
-                    "_cropped-image-link_style_aspect-ratio-dynamic-60vh__3N5g_",
-                ),
-                combinator: None,
-            },
-        ],
-    },
-    Complex {
-        parts: [
-            SelectorPart {
-                selector: Class(
-                    "_cropped-image-link_style_aspect-ratio-fill__2Zjfb",
-                ),
-                combinator: None,
-            },
-        ],
-    },
-    Complex {
-        parts: [
-            SelectorPart {
-                selector: Class(
-                    "_cropped-image-link_style_aspect-text__S4PU1",
-                ),
-                combinator: None,
-            },
-        ],
-    },
-    Complex {
-        parts: [
-            SelectorPart {
-                selector: Class(
-                    "_cropped-image-link_style_autoplay-span__2CMfc",
-                ),
-                combinator: None,
-            },
-        ],
-    },
-    Complex {
-        parts: [
-            SelectorPart {
-                selector: Class(
-                    "_cropped-image-link_style_badge-container__20aJ2",
-                ),
-                combinator: Child,
-            },
-            SelectorPart {
-                selector: Type(
-                    "div",
-                ),
-                combinator: Child,
-            },
-            SelectorPart {
-                selector: Type(
-                    "span",
-                ),
-                combinator: None,
-            },
-        ],
-    },
-    Complex {
-        parts: [
-            SelectorPart {
-                selector: Class(
-                    "_cropped-image-link_style_badge-container__20aJ2",
-                ),
-                combinator: Child,
-            },
-            SelectorPart {
-                selector: Type(
-                    "div",
-                ),
-                combinator: None,
-            },
-        ],
-    },
-    Complex {
-        parts: [
-            SelectorPart {
-                selector: Class(
-                    "_cropped-image-link_style_badge-container__20aJ2",
-                ),
-                combinator: None,
-            },
-        ],
-    },
-    Complex {
-        parts: [
-            SelectorPart {
-                selector: Class(
-                    "_cropped-image-link_style_badgeLabel__pJ5rc",
-                ),
-                combinator: None,
-            },
-        ],
-    },
-    Complex {
-        parts: [
-            SelectorPart {
-                selector: Class(
-                    "_cropped-image-link_style_badgeMessage__2Dtw7",
-                ),
-                combinator: None,
-            },
-        ],
-    },
-    Complex {
-        parts: [
-            SelectorPart {
-                selector: Class(
-                    "_cropped-image-link_style_carouselContainer__3N7M1",
-                ),
-                combinator: Descendant,
-            },
-            SelectorPart {
-                selector: Type(
-                    "li",
-                ),
-                combinator: None,
-            },
-            SelectorPart {
-                selector: Class(
-                    "a-carousel-card",
-                ),
-                combinator: None,
-            },
-        ],
-    },
-    Complex {
-        parts: [
-            SelectorPart {
-                selector: Class(
-                    "_cropped-image-link_style_carouselContainer__3N7M1",
-                ),
-                combinator: None,
-            },
-        ],
-    },
-    Complex {
-        parts: [
-            SelectorPart {
-                selector: Class(
-                    "_cropped-image-link_style_centerImage-focusable__1JvMN",
-                ),
-                combinator: None,
-            },
-            SelectorPart {
-                selector: Class(
-                    "_cropped-image-link_style_focus-visible__2YLxf",
-                ),
-                combinator: None,
-            },
-        ],
-    },
-    Complex {
-        parts: [
-            SelectorPart {
-                selector: Class(
-                    "_cropped-image-link_style_centerImage-focusable__1JvMN",
-                ),
-                combinator: None,
-            },
-        ],
-    },
-    Complex {
-        parts: [
-            SelectorPart {
-                selector: Class(
-                    "_cropped-image-link_style_centerImage__1rzYI",
-                ),
-                combinator: None,
-            },
-        ],
-    },
-    Complex {
-        parts: [
-            SelectorPart {
-                selector: Class(
-                    "_cropped-image-link_style_close-icon-wrapper__1zvdC",
-                ),
-                combinator: None,
-            },
-        ],
-    },
-    Complex {
-        parts: [
-            SelectorPart {
-                selector: Class(
-                    "_cropped-image-link_style_close-icon__2RJs3",
-                ),
-                combinator: None,
-            },
-        ],
-    },
-    Complex {
-        parts: [
-            SelectorPart {
-                selector: Class(
-                    "_cropped-image-link_style_close-text__2-gwn",
-                ),
-                combinator: None,
-            },
-        ],
-    },
-    Complex {
-        parts: [
-            SelectorPart {
-                selector: Class(
-                    "_cropped-image-link_style_cropped-image-link__3winf",
-                ),
-                combinator: None,
-            },
-        ],
-    },
-    Complex {
-        parts: [
-            SelectorPart {
-                selector: Class(
-                    "_cropped-image-link_style_cta-link__2xo74",
-                ),
-                combinator: None,
-            },
-        ],
-    },
-    Complex {
-        parts: [
-            SelectorPart {
-                selector: Class(
-                    "_cropped-image-link_style_desktop-close-button__1iL_P",
-                ),
-                combinator: None,
-            },
-        ],
-    },
-    Complex {
-        parts: [
-            SelectorPart {
-                selector: Class(
-                    "_cropped-image-link_style_displayCount__1MVut",
-                ),
-                combinator: None,
-            },
-        ],
-    },
-    Complex {
-        parts: [
-            SelectorPart {
-                selector: Class(
-                    "_cropped-image-link_style_dt-TextContainer__3nbU9",
-                ),
-                combinator: Descendant,
-            },
-            SelectorPart {
-                selector: Class(
-                    "_cropped-image-link_style_dt-ctaButton__1Nw6g",
-                ),
-                combinator: Descendant,
-            },
-            SelectorPart {
-                selector: Type(
-                    "button",
-                ),
-                combinator: None,
-            },
-        ],
-    },
-    Complex {
-        parts: [
-            SelectorPart {
-                selector: Class(
-                    "_cropped-image-link_style_dt-TextContainer__3nbU9",
-                ),
-                combinator: Descendant,
-            },
-            SelectorPart {
-                selector: Class(
-                    "_cropped-image-link_style_dt-ctaButton__1Nw6g",
-                ),
-                combinator: None,
-            },
-        ],
-    },
-    Complex {
-        parts: [
-            SelectorPart {
-                selector: Class(
-                    "_cropped-image-link_style_dt-TextContainer__3nbU9",
-                ),
-                combinator: Descendant,
-            },
-            SelectorPart {
-                selector: Class(
-                    "_cropped-image-link_style_dt-cta__3aSwB",
-                ),
-                combinator: None,
-            },
-        ],
-    },
-    Complex {
-        parts: [
-            SelectorPart {
-                selector: Class(
-                    "_cropped-image-link_style_dt-TextContainer__3nbU9",
-                ),
-                combinator: Descendant,
-            },
-            SelectorPart {
-                selector: Class(
-                    "_cropped-image-link_style_dt-legalLine__3gv_-",
-                ),
-                combinator: None,
-            },
-        ],
-    },
-    Complex {
-        parts: [
-            SelectorPart {
-                selector: Class(
-                    "_cropped-image-link_style_dt-TextContainer__3nbU9",
-                ),
-                combinator: Descendant,
-            },
-            SelectorPart {
-                selector: Class(
-                    "_cropped-image-link_style_dt-subTitle__2_bC7",
-                ),
-                combinator: None,
-            },
-        ],
-    },
-    Complex {
-        parts: [
-            SelectorPart {
-                selector: Class(
-                    "_cropped-image-link_style_dt-TextContainer__3nbU9",
-                ),
-                combinator: Descendant,
-            },
-            SelectorPart {
-                selector: Class(
-                    "_cropped-image-link_style_dt-title__1nnGN",
-                ),
-                combinator: None,
-            },
-        ],
-    },
-    Complex {
-        parts: [
-            SelectorPart {
-                selector: Class(
-                    "_cropped-image-link_style_dt-TextContainer__3nbU9",
-                ),
-                combinator: None,
-            },
-        ],
-    },
-    Complex {
-        parts: [
-            SelectorPart {
-                selector: Class(
-                    "_cropped-image-link_style_empty-footer__2d59h",
-                ),
-                combinator: None,
-            },
-        ],
-    },
-    Complex {
-        parts: [
-            SelectorPart {
-                selector: Class(
-                    "_cropped-image-link_style_five-pack__1-Tql",
-                ),
-                combinator: None,
-            },
-        ],
-    },
-    Complex {
-        parts: [
-            SelectorPart {
-                selector: Class(
-                    "_cropped-image-link_style_fluid-lazy-video__fInMS",
-                ),
-                combinator: Descendant,
-            },
-            SelectorPart {
-                selector: Class(
-                    "video-js",
-                ),
-                combinator: Descendant,
-            },
-            SelectorPart {
-                selector: Class(
-                    "vjs-poster",
-                ),
-                combinator: None,
-            },
-        ],
-    },
-    Complex {
-        parts: [
-            SelectorPart {
-                selector: Class(
-                    "_cropped-image-link_style_fluid-lazy-video__fInMS",
-                ),
-                combinator: Descendant,
-            },
-            SelectorPart {
-                selector: Class(
-                    "video-js",
-                ),
-                combinator: Descendant,
-            },
-            SelectorPart {
-                selector: Class(
-                    "vjs-tech",
-                ),
-                combinator: None,
-            },
-        ],
-    },
-    Complex {
-        parts: [
-            SelectorPart {
-                selector: Class(
-                    "_cropped-image-link_style_fluid-lazy-video__fInMS",
-                ),
-                combinator: Descendant,
-            },
-            SelectorPart {
-                selector: Class(
-                    "video-js",
-                ),
-                combinator: None,
-            },
-            SelectorPart {
-                selector: Class(
-                    "vjs-fluid",
-                ),
-                combinator: None,
-            },
-        ],
-    },
-    Complex {
-        parts: [
-            SelectorPart {
-                selector: Class(
-                    "_cropped-image-link_style_fluid-lazy-video__fInMS",
-                ),
-                combinator: None,
-            },
-        ],
-    },
-    Complex {
-        parts: [
-            SelectorPart {
-                selector: Class(
-                    "_cropped-image-link_style_fluidImageContainer__2jd50",
-                ),
-                combinator: Descendant,
-            },
-            SelectorPart {
-                selector: Class(
-                    "_cropped-image-link_style_fluidImage__iJ3aE",
-                ),
-                combinator: None,
-            },
-            SelectorPart {
-                selector: Class(
-                    "_cropped-image-link_style_fluidLandscapeImage__3eTVC",
-                ),
-                combinator: None,
-            },
-        ],
-    },
-    Complex {
-        parts: [
-            SelectorPart {
-                selector: Class(
-                    "_cropped-image-link_style_fluidImageContainer__2jd50",
-                ),
-                combinator: Descendant,
-            },
-            SelectorPart {
-                selector: Class(
-                    "_cropped-image-link_style_fluidImage__iJ3aE",
-                ),
-                combinator: None,
-            },
-            SelectorPart {
-                selector: Class(
-                    "_cropped-image-link_style_fluidPortraitImage__3yQ-X",
-                ),
-                combinator: None,
-            },
-        ],
-    },
-    Complex {
-        parts: [
-            SelectorPart {
-                selector: Class(
-                    "_cropped-image-link_style_fluidImageContainer__2jd50",
-                ),
-                combinator: Descendant,
-            },
-            SelectorPart {
-                selector: Class(
-                    "_cropped-image-link_style_fluidImage__iJ3aE",
-                ),
-                combinator: None,
-            },
-        ],
-    },
-    Complex {
-        parts: [
-            SelectorPart {
-                selector: Class(
-                    "_cropped-image-link_style_fluidImageContainer__2jd50",
-                ),
-                combinator: None,
-            },
-        ],
-    },
-    Complex {
-        parts: [
-            SelectorPart {
-                selector: Class(
-                    "_cropped-image-link_style_four-pack__1ufgr",
-                ),
-                combinator: None,
-            },
-        ],
-    },
-    Complex {
-        parts: [
-            SelectorPart {
-                selector: Class(
-                    "_cropped-image-link_style_gw-hero-close-button__3svyZ",
-                ),
-                combinator: Descendant,
-            },
-            SelectorPart {
-                selector: Class(
-                    "_cropped-image-link_style_close-black-icon__3hkbe",
-                ),
-                combinator: None,
-            },
-        ],
-    },
-    Complex {
-        parts: [
-            SelectorPart {
-                selector: Class(
-                    "_cropped-image-link_style_gw-hero-close-button__3svyZ",
-                ),
-                combinator: None,
-            },
-        ],
-    },
-    Complex {
-        parts: [
-            SelectorPart {
-                selector: Class(
-                    "_cropped-image-link_style_gwm-link-footer__3OF47",
-                ),
-                combinator: None,
-            },
-        ],
-    },
-    Complex {
-        parts: [
-            SelectorPart {
-                selector: Class(
-                    "_cropped-image-link_style_haulRibbon__3VZNi",
-                ),
-                combinator: Descendant,
-            },
-            SelectorPart {
-                selector: Class(
-                    "_cropped-image-link_style_logo__15d-3",
-                ),
-                combinator: None,
-            },
-        ],
-    },
-    Complex {
-        parts: [
-            SelectorPart {
-                selector: Class(
-                    "_cropped-image-link_style_haulRibbon__3VZNi",
-                ),
-                combinator: None,
-            },
-        ],
-    },
-    Complex {
-        parts: [
-            SelectorPart {
-                selector: Class(
-                    "_cropped-image-link_style_header-icon__2cuVV",
-                ),
-                combinator: None,
-            },
-        ],
-    },
-    Complex {
-        parts: [
-            SelectorPart {
-                selector: Class(
-                    "_cropped-image-link_style_header-link__cUhOK",
-                ),
-                combinator: None,
-            },
-        ],
-    },
-    Complex {
-        parts: [
-            SelectorPart {
-                selector: Class(
-                    "_cropped-image-link_style_header__1vGdj",
-                ),
-                combinator: None,
-            },
-        ],
-    },
-    Complex {
-        parts: [
-            SelectorPart {
-                selector: Class(
-                    "_cropped-image-link_style_image-container__2OiZA",
-                ),
-                combinator: Descendant,
-            },
-            SelectorPart {
-                selector: Type(
-                    "img",
-                ),
-                combinator: None,
-            },
-        ],
-    },
-    Complex {
-        parts: [
-            SelectorPart {
-                selector: Class(
-                    "_cropped-image-link_style_image-container__2OiZA",
-                ),
-                combinator: None,
-            },
-        ],
-    },
-    Complex {
-        parts: [
-            SelectorPart {
-                selector: Class(
-                    "_cropped-image-link_style_lazy-loaded-video__3m5dG",
-                ),
-                combinator: Descendant,
-            },
-            SelectorPart {
-                selector: Class(
-                    "_cropped-image-link_style_cover-cta-link__2HKJP",
-                ),
-                combinator: None,
-            },
-        ],
-    },
-    Complex {
-        parts: [
-            SelectorPart {
-                selector: Class(
-                    "_cropped-image-link_style_lazy-loaded-video__3m5dG",
-                ),
-                combinator: Descendant,
-            },
-            SelectorPart {
-                selector: Type(
-                    "img",
-                ),
-                combinator: None,
-            },
-            SelectorPart {
-                selector: Class(
-                    "_cropped-image-link_style_cover-portrait-image__2lhzL",
-                ),
-                combinator: None,
-            },
-        ],
-    },
-    Complex {
-        parts: [
-            SelectorPart {
-                selector: Class(
-                    "_cropped-image-link_style_lazy-loaded-video__3m5dG",
-                ),
-                combinator: Descendant,
-            },
-            SelectorPart {
-                selector: Type(
-                    "img",
-                ),
-                combinator: None,
-            },
-            SelectorPart {
-                selector: Class(
-                    "_cropped-image-link_style_dynamic-portrait-image__1Wrzd",
-                ),
-                combinator: None,
-            },
-        ],
-    },
-    Complex {
-        parts: [
-            SelectorPart {
-                selector: Class(
-                    "_cropped-image-link_style_lazy-loaded-video__3m5dG",
-                ),
-                combinator: Descendant,
-            },
-            SelectorPart {
-                selector: Type(
-                    "video",
-                ),
-                combinator: None,
-            },
-        ],
-    },
-    Complex {
-        parts: [
-            SelectorPart {
-                selector: Class(
-                    "_cropped-image-link_style_lazy-loaded-video__3m5dG",
-                ),
-                combinator: None,
-            },
-            SelectorPart {
-                selector: Class(
-                    "_cropped-image-link_style_fluid-lazy-video__fInMS",
-                ),
-                combinator: Descendant,
-            },
-            SelectorPart {
-                selector: Type(
-                    "img",
-                ),
-                combinator: None,
-            },
-            SelectorPart {
-                selector: Class(
-                    "_cropped-image-link_style_fluid-landscape-image__TE6PT",
-                ),
-                combinator: None,
-            },
-        ],
-    },
-    Complex {
-        parts: [
-            SelectorPart {
-                selector: Class(
-                    "_cropped-image-link_style_logoGap__nKNZ9",
-                ),
-                combinator: None,
-            },
-        ],
-    },
-    Complex {
-        parts: [
-            SelectorPart {
-                selector: Class(
-                    "_cropped-image-link_style_logoRectangle__1VJwu",
-                ),
-                combinator: None,
-            },
-        ],
-    },
-    Complex {
-        parts: [
-            SelectorPart {
-                selector: Class(
-                    "_cropped-image-link_style_logoSquareContainer__3Paoc",
-                ),
-                combinator: None,
-            },
-        ],
-    },
-    Complex {
-        parts: [
-            SelectorPart {
-                selector: Class(
-                    "_cropped-image-link_style_logoSquare__3NZyi",
-                ),
-                combinator: None,
-            },
-        ],
-    },
-    Complex {
-        parts: [
-            SelectorPart {
-                selector: Class(
-                    "_cropped-image-link_style_logo__2ZQ-N",
-                ),
-                combinator: None,
-            },
-        ],
-    },
-    Complex {
-        parts: [
-            SelectorPart {
-                selector: Class(
-                    "_cropped-image-link_style_mixed-button__2og-m",
-                ),
-                combinator: None,
-            },
-        ],
-    },
-    Complex {
-        parts: [
-            SelectorPart {
-                selector: Class(
-                    "_cropped-image-link_style_mobile-close-button__3PB07",
-                ),
-                combinator: None,
-            },
-        ],
-    },
-    Complex {
-        parts: [
-            SelectorPart {
-                selector: Class(
-                    "_cropped-image-link_style_mobile-double-border-link-focus__1Oz9p",
-                ),
-                combinator: None,
-            },
-            SelectorPart {
-                selector: Class(
-                    "_cropped-image-link_style_focus-visible__3HkmX",
-                ),
-                combinator: None,
-            },
-        ],
-    },
-    Complex {
-        parts: [
-            SelectorPart {
-                selector: Class(
-                    "_cropped-image-link_style_mobile-double-border-link-focus__1Oz9p",
-                ),
-                combinator: None,
-            },
-        ],
-    },
-    Complex {
-        parts: [
-            SelectorPart {
-                selector: Class(
-                    "_cropped-image-link_style_mosaic-card-body__1HmTs",
-                ),
-                combinator: None,
-            },
-        ],
-    },
-    Complex {
-        parts: [
-            SelectorPart {
-                selector: Class(
-                    "_cropped-image-link_style_mosaic-card__1C-_R",
-                ),
-                combinator: None,
-            },
-        ],
-    },
-    Complex {
-        parts: [
-            SelectorPart {
-                selector: Class(
-                    "_cropped-image-link_style_negative-button__1Dvqz",
-                ),
-                combinator: None,
-            },
-        ],
-    },
-    Complex {
-        parts: [
-            SelectorPart {
-                selector: Class(
-                    "_cropped-image-link_style_negativeMarginAdjust__1nqu9",
-                ),
-                combinator: None,
-            },
-        ],
-    },
-    Complex {
-        parts: [
-            SelectorPart {
-                selector: Class(
-                    "_cropped-image-link_style_oneLineTruncation__2WWse",
-                ),
-                combinator: None,
-            },
-        ],
-    },
-    Complex {
-        parts: [
-            SelectorPart {
-                selector: Class(
-                    "_cropped-image-link_style_overlay__3Sx3u",
-                ),
-                combinator: None,
-            },
-        ],
-    },
-    Complex {
-        parts: [
-            SelectorPart {
-                selector: Class(
-                    "_cropped-image-link_style_positive-button__3UOC3",
-                ),
-                combinator: None,
-            },
-        ],
-    },
-    Complex {
-        parts: [
-            SelectorPart {
-                selector: Class(
-                    "_cropped-image-link_style_poster-image__1W0yA",
-                ),
-                combinator: None,
-            },
-        ],
-    },
-    Complex {
-        parts: [
-            SelectorPart {
-                selector: Class(
-                    "_cropped-image-link_style_smartText__ubpEw",
-                ),
-                combinator: None,
-            },
-        ],
-    },
-    Complex {
-        parts: [
-            SelectorPart {
-                selector: Class(
-                    "_cropped-image-link_style_spacer__7Pyg3",
-                ),
-                combinator: None,
-            },
-        ],
-    },
-    Complex {
-        parts: [
-            SelectorPart {
-                selector: Class(
-                    "_cropped-image-link_style_stacking-context__3PbQE",
-                ),
-                combinator: None,
-            },
-        ],
-    },
-    Complex {
-        parts: [
-            SelectorPart {
-                selector: Class(
-                    "_cropped-image-link_style_theming-background-override__1HfzJ",
-                ),
-                combinator: None,
-            },
-        ],
-    },
-    Complex {
-        parts: [
-            SelectorPart {
-                selector: Class(
-                    "_cropped-image-link_style_theming-text-color__2f7xc",
-                ),
-                combinator: Descendant,
-            },
-            SelectorPart {
-                selector: Type(
-                    "a",
-                ),
-                combinator: None,
-            },
-        ],
-    },
-    Complex {
-        parts: [
-            SelectorPart {
-                selector: Class(
-                    "_cropped-image-link_style_theming-text-color__2f7xc",
-                ),
-                combinator: None,
-            },
-        ],
-    },
-    Complex {
-        parts: [
-            SelectorPart {
-                selector: Class(
-                    "_cropped-image-link_style_themingTextColorWhite__1zryO",
-                ),
-                combinator: None,
-            },
-        ],
-    },
-    Complex {
-        parts: [
-            SelectorPart {
-                selector: Class(
-                    "_cropped-image-link_style_themingTextColor__1YKkf",
-                ),
-                combinator: Descendant,
-            },
-            SelectorPart {
-                selector: Type(
-                    "a",
-                ),
-                combinator: Descendant,
-            },
-            SelectorPart {
-                selector: Type(
-                    "span",
-                ),
-                combinator: None,
-            },
-        ],
-    },
-    Complex {
-        parts: [
-            SelectorPart {
-                selector: Class(
-                    "_cropped-image-link_style_themingTextColor__1YKkf",
-                ),
-                combinator: Descendant,
-            },
-            SelectorPart {
-                selector: Type(
-                    "a",
-                ),
-                combinator: None,
-            },
-        ],
-    },
-    Complex {
-        parts: [
-            SelectorPart {
-                selector: Class(
-                    "_cropped-image-link_style_themingTextColor__1YKkf",
-                ),
-                combinator: None,
-            },
-        ],
-    },
-    Complex {
-        parts: [
-            SelectorPart {
-                selector: Class(
-                    "_cropped-image-link_style_themingTextColor__1oQsI",
-                ),
-                combinator: None,
-            },
-        ],
-    },
-    Complex {
-        parts: [
-            SelectorPart {
-                selector: Class(
-                    "_cropped-image-link_style_themingTextColor__2LCvL",
-                ),
-                combinator: Descendant,
-            },
-            SelectorPart {
-                selector: Type(
-                    "a",
-                ),
-                combinator: Descendant,
-            },
-            SelectorPart {
-                selector: Type(
-                    "span",
-                ),
-                combinator: None,
-            },
-        ],
-    },
-    Complex {
-        parts: [
-            SelectorPart {
-                selector: Class(
-                    "_cropped-image-link_style_themingTextColor__2LCvL",
-                ),
-                combinator: Descendant,
-            },
-            SelectorPart {
-                selector: Type(
-                    "a",
-                ),
-                combinator: None,
-            },
-        ],
-    },
-    Complex {
-        parts: [
-            SelectorPart {
-                selector: Class(
-                    "_cropped-image-link_style_themingTextColor__2LCvL",
-                ),
-                combinator: None,
-            },
-        ],
-    },
-    Complex {
-        parts: [
-            SelectorPart {
-                selector: Class(
-                    "_cropped-image-link_style_themingTextColor__lrzuC",
-                ),
-                combinator: Descendant,
-            },
-            SelectorPart {
-                selector: Type(
-                    "a",
-                ),
-                combinator: Descendant,
-            },
-            SelectorPart {
-                selector: Type(
-                    "span",
-                ),
-                combinator: None,
-            },
-        ],
-    },
-    Complex {
-        parts: [
-            SelectorPart {
-                selector: Class(
-                    "_cropped-image-link_style_themingTextColor__lrzuC",
-                ),
-                combinator: Descendant,
-            },
-            SelectorPart {
-                selector: Type(
-                    "a",
-                ),
-                combinator: None,
-            },
-        ],
-    },
-    Complex {
-        parts: [
-            SelectorPart {
-                selector: Class(
-                    "_cropped-image-link_style_themingTextColor__lrzuC",
-                ),
-                combinator: None,
-            },
-        ],
-    },
-    Complex {
-        parts: [
-            SelectorPart {
-                selector: Class(
-                    "_cropped-image-link_style_three-pack__5s3hP",
-                ),
-                combinator: None,
-            },
-        ],
-    },
-    Complex {
-        parts: [
-            SelectorPart {
-                selector: Class(
-                    "_cropped-image-link_style_threeLineTruncation__UkUjj",
-                ),
-                combinator: None,
-            },
-        ],
-    },
-    Complex {
-        parts: [
-            SelectorPart {
-                selector: Class(
-                    "_cropped-image-link_style_tile-container__1QgAV",
-                ),
-                combinator: None,
-            },
-        ],
-    },
-    Complex {
-        parts: [
-            SelectorPart {
-                selector: Class(
-                    "_cropped-image-link_style_tile-grid__QMxNY",
-                ),
-                combinator: None,
-            },
-        ],
-    },
-    Complex {
-        parts: [
-            SelectorPart {
-                selector: Class(
-                    "_cropped-image-link_style_tile-link__38lTa",
-                ),
-                combinator: None,
-            },
-        ],
-    },
-    Complex {
-        parts: [
-            SelectorPart {
-                selector: Class(
-                    "_cropped-image-link_style_tile-theming__3eeyj",
-                ),
-                combinator: Child,
-            },
-            SelectorPart {
-                selector: Class(
-                    "_cropped-image-link_style_image-container__2OiZA",
-                ),
-                combinator: None,
-            },
-        ],
-    },
-    Complex {
-        parts: [
-            SelectorPart {
-                selector: Class(
-                    "_cropped-image-link_style_tile-theming__3eeyj",
-                ),
-                combinator: None,
-            },
-        ],
-    },
-    Complex {
-        parts: [
-            SelectorPart {
-                selector: Class(
-                    "_cropped-image-link_style_truncation__x9-69",
-                ),
-                combinator: None,
-            },
-        ],
-    },
-    Complex {
-        parts: [
-            SelectorPart {
-                selector: Class(
-                    "_cropped-image-link_style_twoLineTruncation__16TLV",
-                ),
-                combinator: None,
-            },
-        ],
-    },
-    Complex {
-        parts: [
-            SelectorPart {
-                selector: Class(
-                    "_cropped-image-link_style_video-container__1hKS1",
-                ),
-                combinator: None,
-            },
-            SelectorPart {
-                selector: Class(
-                    "_cropped-image-link_style_show-video__xX4WM",
-                ),
-                combinator: None,
-            },
-        ],
-    },
-    Complex {
-        parts: [
-            SelectorPart {
-                selector: Class(
-                    "_cropped-image-link_style_video-container__1hKS1",
-                ),
-                combinator: None,
-            },
-        ],
-    },
-    Complex {
-        parts: [
-            SelectorPart {
-                selector: Class(
-                    "_cropped-image-link_style_wd-backdrop-data__1znxG",
-                ),
-                combinator: None,
-            },
-        ],
-    },
-    Complex {
-        parts: [
-            SelectorPart {
-                selector: Class(
-                    "_cropped-image-link_style_wd-card-link-focus__sm6Xn",
-                ),
-                combinator: None,
-            },
-        ],
-    },
-    Complex {
-        parts: [
-            SelectorPart {
-                selector: Class(
-                    "_cropped-image-link_style_wdHeader__Edrev",
-                ),
-                combinator: None,
-            },
-        ],
-    },
-    Complex {
-        parts: [
-            SelectorPart {
-                selector: Class(
-                    "_fluid-fat-image-link-v2_energy-efficiency_energy-efficiency-badge-data-sheet-label-container__2iEi2",
-                ),
-                combinator: None,
-            },
-        ],
-    },
-    Complex {
-        parts: [
-            SelectorPart {
-                selector: Class(
-                    "_fluid-fat-image-link-v2_energy-efficiency_energy-efficiency-badge-data-sheet-label__3b6X3",
-                ),
-                combinator: None,
-            },
-        ],
-    },
-    Complex {
-        parts: [
-            SelectorPart {
-                selector: Class(
-                    "_fluid-fat-image-link-v2_energy-efficiency_energy-efficiency-badge-rating-2021__2Q_3P",
-                ),
-                combinator: None,
-            },
-        ],
-    },
-    Complex {
-        parts: [
-            SelectorPart {
-                selector: Class(
-                    "_fluid-fat-image-link-v2_energy-efficiency_energy-efficiency-badge-rating-sign__1ronK",
-                ),
-                combinator: None,
-            },
-        ],
-    },
-    Complex {
-        parts: [
-            SelectorPart {
-                selector: Class(
-                    "_fluid-fat-image-link-v2_energy-efficiency_energy-efficiency-badge-rating__3_0eN",
-                ),
-                combinator: None,
-            },
-        ],
-    },
-    Complex {
-        parts: [
-            SelectorPart {
-                selector: Class(
-                    "_fluid-fat-image-link-v2_energy-efficiency_energy-efficiency-badge-shape__1IcJY",
-                ),
-                combinator: None,
-            },
-        ],
-    },
-    Complex {
-        parts: [
-            SelectorPart {
-                selector: Class(
-                    "_fluid-fat-image-link-v2_energy-efficiency_energy-efficiency-badge-standard__28gp8",
-                ),
-                combinator: None,
-            },
-        ],
-    },
-    Complex {
-        parts: [
-            SelectorPart {
-                selector: Class(
-                    "_fluid-fat-image-link-v2_energy-efficiency_energy-efficiency-container__1Pkva",
-                ),
-                combinator: None,
-            },
-        ],
-    },
-    Complex {
-        parts: [
-            SelectorPart {
-                selector: Class(
-                    "_fluid-fat-image-link-v2_image_asin-container-white-box__QwmgO",
-                ),
-                combinator: Descendant,
-            },
-            SelectorPart {
-                selector: Type(
-                    "img",
-                ),
-                combinator: None,
-            },
-        ],
-    },
-    Complex {
-        parts: [
-            SelectorPart {
-                selector: Class(
-                    "_fluid-fat-image-link-v2_image_asin-container-white-box__QwmgO",
-                ),
-                combinator: None,
-            },
-        ],
-    },
-    Complex {
-        parts: [
-            SelectorPart {
-                selector: Class(
-                    "_fluid-fat-image-link-v2_image_asin-container__2jyCM",
-                ),
-                combinator: Descendant,
-            },
-            SelectorPart {
-                selector: Type(
-                    "img",
-                ),
-                combinator: None,
-            },
-        ],
-    },
-    Complex {
-        parts: [
-            SelectorPart {
-                selector: Class(
-                    "_fluid-fat-image-link-v2_image_asin-container__2jyCM",
-                ),
-                combinator: None,
-            },
-        ],
-    },
-    Complex {
-        parts: [
-            SelectorPart {
-                selector: Class(
-                    "_fluid-fat-image-link-v2_image_base-padding__2zxN3",
-                ),
-                combinator: Descendant,
-            },
-            SelectorPart {
-                selector: Type(
-                    "img",
-                ),
-                combinator: None,
-            },
-        ],
-    },
-    Complex {
-        parts: [
-            SelectorPart {
-                selector: Class(
-                    "_fluid-fat-image-link-v2_image_force-square__yjzpK",
-                ),
-                combinator: None,
-            },
-        ],
-    },
-    Complex {
-        parts: [
-            SelectorPart {
-                selector: Class(
-                    "_fluid-fat-image-link-v2_image_override-square__2e4Zf",
-                ),
-                combinator: None,
-            },
-        ],
-    },
-    Complex {
-        parts: [
-            SelectorPart {
-                selector: Class(
-                    "_fluid-fat-image-link-v2_image_round-corners__2y_fS",
-                ),
-                combinator: None,
-            },
-        ],
-    },
-    Complex {
-        parts: [
-            SelectorPart {
-                selector: Class(
-                    "_fluid-fat-image-link-v2_image_small-padding__15RRH",
-                ),
-                combinator: Descendant,
-            },
-            SelectorPart {
-                selector: Type(
-                    "img",
-                ),
-                combinator: None,
-            },
-        ],
-    },
-    Complex {
-        parts: [
-            SelectorPart {
-                selector: Class(
-                    "_fluid-fat-image-link-v2_singleLinkStyle_bodyFooterLink__9LvH0",
-                ),
-                combinator: None,
-            },
-        ],
-    },
-    Complex {
-        parts: [
-            SelectorPart {
-                selector: Class(
-                    "_fluid-fat-image-link-v2_style_ad-feedback-loading-spinnner-rtl__2BoOY",
-                ),
-                combinator: None,
-            },
-        ],
-    },
-    Complex {
-        parts: [
-            SelectorPart {
-                selector: Class(
-                    "_fluid-fat-image-link-v2_style_ad-feedback-loading-spinnner__1nmZw",
-                ),
-                combinator: None,
-            },
-        ],
-    },
-    Complex {
-        parts: [
-            SelectorPart {
-                selector: Class(
-                    "_fluid-fat-image-link-v2_style_ad-feedback-primary-link__2bIZi",
-                ),
-                combinator: None,
-            },
-        ],
-    },
-    Complex {
-        parts: [
-            SelectorPart {
-                selector: Class(
-                    "_fluid-fat-image-link-v2_style_ad-feedback-sprite-mobile__2_rj8",
-                ),
-                combinator: None,
-            },
-        ],
-    },
-    Complex {
-        parts: [
-            SelectorPart {
-                selector: Class(
-                    "_fluid-fat-image-link-v2_style_ad-feedback-sprite__28uwB",
-                ),
-                combinator: None,
-            },
-        ],
-    },
-    Complex {
-        parts: [
-            SelectorPart {
-                selector: Class(
-                    "_fluid-fat-image-link-v2_style_ad-feedback-text-desktop__q3xp_",
-                ),
-                combinator: None,
-            },
-        ],
-    },
-    Complex {
-        parts: [
-            SelectorPart {
-                selector: Class(
-                    "_fluid-fat-image-link-v2_style_ad-feedback-text__2HjQ9",
-                ),
-                combinator: None,
-            },
-        ],
-    },
-    Complex {
-        parts: [
-            SelectorPart {
-                selector: Class(
-                    "_fluid-fat-image-link-v2_style_apexBadgeLabel__2-Vye",
-                ),
-                combinator: None,
-            },
-        ],
-    },
-    Complex {
-        parts: [
-            SelectorPart {
-                selector: Class(
-                    "_fluid-fat-image-link-v2_style_apexBadgeMessage__1tHvd",
-                ),
-                combinator: None,
-            },
-        ],
-    },
-    Complex {
-        parts: [
-            SelectorPart {
-                selector: Class(
-                    "_fluid-fat-image-link-v2_style_aspect-button-group__1LqUG",
-                ),
-                combinator: None,
-            },
-        ],
-    },
-    Complex {
-        parts: [
-            SelectorPart {
-                selector: Class(
-                    "_fluid-fat-image-link-v2_style_aspect-button__7cH_E",
-                ),
-                combinator: Child,
-            },
-            SelectorPart {
-                selector: Type(
-                    "svg",
-                ),
-                combinator: None,
-            },
-        ],
-    },
-    Complex {
-        parts: [
-            SelectorPart {
-                selector: Class(
-                    "_fluid-fat-image-link-v2_style_aspect-button__7cH_E",
-                ),
-                combinator: None,
-            },
-        ],
-    },
-    Complex {
-        parts: [
-            SelectorPart {
-                selector: Class(
-                    "_fluid-fat-image-link-v2_style_aspect-ratio-1236x1080__3aEzl",
-                ),
-                combinator: None,
-            },
-        ],
-    },
-    Complex {
-        parts: [
-            SelectorPart {
-                selector: Class(
-                    "_fluid-fat-image-link-v2_style_aspect-ratio-15x3__1h649",
-                ),
-                combinator: None,
-            },
-        ],
-    },
-    Complex {
-        parts: [
-            SelectorPart {
-                selector: Class(
-                    "_fluid-fat-image-link-v2_style_aspect-ratio-16x9__cBPv8",
-                ),
-                combinator: None,
-            },
-        ],
-    },
-    Complex {
-        parts: [
-            SelectorPart {
-                selector: Class(
-                    "_fluid-fat-image-link-v2_style_aspect-ratio-4x3__3BewI",
-                ),
-                combinator: None,
-            },
-        ],
-    },
-    Complex {
-        parts: [
-            SelectorPart {
-                selector: Class(
-                    "_fluid-fat-image-link-v2_style_aspect-ratio-5x8__2IaNz",
-                ),
-                combinator: None,
-            },
-        ],
-    },
-    Complex {
-        parts: [
-            SelectorPart {
-                selector: Class(
-                    "_fluid-fat-image-link-v2_style_aspect-ratio-dynamic-60vh__3N5g_",
-                ),
-                combinator: None,
-            },
-        ],
-    },
-    Complex {
-        parts: [
-            SelectorPart {
-                selector: Class(
-                    "_fluid-fat-image-link-v2_style_aspect-ratio-fill__2Zjfb",
-                ),
-                combinator: None,
-            },
-        ],
-    },
-    Complex {
-        parts: [
-            SelectorPart {
-                selector: Class(
-                    "_fluid-fat-image-link-v2_style_aspect-text__S4PU1",
-                ),
-                combinator: None,
-            },
-        ],
-    },
-    Complex {
-        parts: [
-            SelectorPart {
-                selector: Class(
-                    "_fluid-fat-image-link-v2_style_autoplay-span__2CMfc",
-                ),
-                combinator: None,
-            },
-        ],
-    },
-    Complex {
-        parts: [
-            SelectorPart {
-                selector: Class(
-                    "_fluid-fat-image-link-v2_style_badge-container__20aJ2",
-                ),
-                combinator: Child,
-            },
-            SelectorPart {
-                selector: Type(
-                    "div",
-                ),
-                combinator: Child,
-            },
-            SelectorPart {
-                selector: Type(
-                    "span",
-                ),
-                combinator: None,
-            },
-        ],
-    },
-    Complex {
-        parts: [
-            SelectorPart {
-                selector: Class(
-                    "_fluid-fat-image-link-v2_style_badge-container__20aJ2",
-                ),
-                combinator: Child,
-            },
-            SelectorPart {
-                selector: Type(
-                    "div",
-                ),
-                combinator: None,
-            },
-        ],
-    },
-    Complex {
-        parts: [
-            SelectorPart {
-                selector: Class(
-                    "_fluid-fat-image-link-v2_style_badge-container__20aJ2",
-                ),
-                combinator: None,
-            },
-        ],
-    },
-    Complex {
-        parts: [
-            SelectorPart {
-                selector: Class(
-                    "_fluid-fat-image-link-v2_style_badgeLabel__pJ5rc",
-                ),
-                combinator: None,
-            },
-        ],
-    },
-    Complex {
-        parts: [
-            SelectorPart {
-                selector: Class(
-                    "_fluid-fat-image-link-v2_style_badgeMessage__2Dtw7",
-                ),
-                combinator: None,
-            },
-        ],
-    },
-    Complex {
-        parts: [
-            SelectorPart {
-                selector: Class(
-                    "_fluid-fat-image-link-v2_style_carouselContainer__3N7M1",
-                ),
-                combinator: Descendant,
-            },
-            SelectorPart {
-                selector: Type(
-                    "li",
-                ),
-                combinator: None,
-            },
-            SelectorPart {
-                selector: Class(
-                    "a-carousel-card",
-                ),
-                combinator: None,
-            },
-        ],
-    },
-    Complex {
-        parts: [
-            SelectorPart {
-                selector: Class(
-                    "_fluid-fat-image-link-v2_style_carouselContainer__3N7M1",
-                ),
-                combinator: None,
-            },
-        ],
-    },
-    Complex {
-        parts: [
-            SelectorPart {
-                selector: Class(
-                    "_fluid-fat-image-link-v2_style_centerImage__30wh-",
-                ),
-                combinator: None,
-            },
-        ],
-    },
-    Complex {
-        parts: [
-            SelectorPart {
-                selector: Class(
-                    "_fluid-fat-image-link-v2_style_close-icon-wrapper__1zvdC",
-                ),
-                combinator: None,
-            },
-        ],
-    },
-    Complex {
-        parts: [
-            SelectorPart {
-                selector: Class(
-                    "_fluid-fat-image-link-v2_style_close-icon__2RJs3",
-                ),
-                combinator: None,
-            },
-        ],
-    },
-    Complex {
-        parts: [
-            SelectorPart {
-                selector: Class(
-                    "_fluid-fat-image-link-v2_style_close-text__2-gwn",
-                ),
-                combinator: None,
-            },
-        ],
-    },
-    Complex {
-        parts: [
-            SelectorPart {
-                selector: Class(
-                    "_fluid-fat-image-link-v2_style_cta-link__2xo74",
-                ),
-                combinator: None,
-            },
-        ],
-    },
-    Complex {
-        parts: [
-            SelectorPart {
-                selector: Class(
-                    "_fluid-fat-image-link-v2_style_desktop-close-button__1iL_P",
-                ),
-                combinator: None,
-            },
-        ],
-    },
-    Complex {
-        parts: [
-            SelectorPart {
-                selector: Class(
-                    "_fluid-fat-image-link-v2_style_displayCount__1MVut",
-                ),
-                combinator: None,
-            },
-        ],
-    },
-    Complex {
-        parts: [
-            SelectorPart {
-                selector: Class(
-                    "_fluid-fat-image-link-v2_style_empty-footer__2d59h",
-                ),
-                combinator: None,
-            },
-        ],
-    },
-    Complex {
-        parts: [
-            SelectorPart {
-                selector: Class(
-                    "_fluid-fat-image-link-v2_style_five-pack__1-Tql",
-                ),
-                combinator: None,
-            },
-        ],
-    },
-    Complex {
-        parts: [
-            SelectorPart {
-                selector: Class(
-                    "_fluid-fat-image-link-v2_style_fluid-lazy-video__fInMS",
-                ),
-                combinator: Descendant,
-            },
-            SelectorPart {
-                selector: Class(
-                    "video-js",
-                ),
-                combinator: Descendant,
-            },
-            SelectorPart {
-                selector: Class(
-                    "vjs-poster",
-                ),
-                combinator: None,
-            },
-        ],
-    },
-    Complex {
-        parts: [
-            SelectorPart {
-                selector: Class(
-                    "_fluid-fat-image-link-v2_style_fluid-lazy-video__fInMS",
-                ),
-                combinator: Descendant,
-            },
-            SelectorPart {
-                selector: Class(
-                    "video-js",
-                ),
-                combinator: Descendant,
-            },
-            SelectorPart {
-                selector: Class(
-                    "vjs-tech",
-                ),
-                combinator: None,
-            },
-        ],
-    },
-    Complex {
-        parts: [
-            SelectorPart {
-                selector: Class(
-                    "_fluid-fat-image-link-v2_style_fluid-lazy-video__fInMS",
-                ),
-                combinator: Descendant,
-            },
-            SelectorPart {
-                selector: Class(
-                    "video-js",
-                ),
-                combinator: None,
-            },
-            SelectorPart {
-                selector: Class(
-                    "vjs-fluid",
-                ),
-                combinator: None,
-            },
-        ],
-    },
-    Complex {
-        parts: [
-            SelectorPart {
-                selector: Class(
-                    "_fluid-fat-image-link-v2_style_fluid-lazy-video__fInMS",
-                ),
-                combinator: None,
-            },
-        ],
-    },
-    Complex {
-        parts: [
-            SelectorPart {
-                selector: Class(
-                    "_fluid-fat-image-link-v2_style_fluidFatImageLinkBody__1LsOX",
-                ),
-                combinator: None,
-            },
-        ],
-    },
-    Complex {
-        parts: [
-            SelectorPart {
-                selector: Class(
-                    "_fluid-fat-image-link-v2_style_fluidFatImageLink__1nw4J",
-                ),
-                combinator: None,
-            },
-        ],
-    },
-    Complex {
-        parts: [
-            SelectorPart {
-                selector: Class(
-                    "_fluid-fat-image-link-v2_style_fluidImageContainer__2SOMr",
-                ),
-                combinator: Descendant,
-            },
-            SelectorPart {
-                selector: Class(
-                    "_fluid-fat-image-link-v2_style_fluidImage__gTBjA",
-                ),
-                combinator: None,
-            },
-            SelectorPart {
-                selector: Class(
-                    "_fluid-fat-image-link-v2_style_fluidLandscapeImage__2euAK",
-                ),
-                combinator: None,
-            },
-        ],
-    },
-    Complex {
-        parts: [
-            SelectorPart {
-                selector: Class(
-                    "_fluid-fat-image-link-v2_style_fluidImageContainer__2SOMr",
-                ),
-                combinator: Descendant,
-            },
-            SelectorPart {
-                selector: Class(
-                    "_fluid-fat-image-link-v2_style_fluidImage__gTBjA",
-                ),
-                combinator: None,
-            },
-            SelectorPart {
-                selector: Class(
-                    "_fluid-fat-image-link-v2_style_fluidPortraitImage__2SAYm",
-                ),
-                combinator: None,
-            },
-        ],
-    },
-    Complex {
-        parts: [
-            SelectorPart {
-                selector: Class(
-                    "_fluid-fat-image-link-v2_style_fluidImageContainer__2SOMr",
-                ),
-                combinator: Descendant,
-            },
-            SelectorPart {
-                selector: Class(
-                    "_fluid-fat-image-link-v2_style_fluidImage__gTBjA",
-                ),
-                combinator: None,
-            },
-        ],
-    },
-    Complex {
-        parts: [
-            SelectorPart {
-                selector: Class(
-                    "_fluid-fat-image-link-v2_style_fluidImageContainer__2SOMr",
-                ),
-                combinator: None,
-            },
-        ],
-    },
-    Complex {
-        parts: [
-            SelectorPart {
-                selector: Class(
-                    "_fluid-fat-image-link-v2_style_fluidImageContainer__2vGwp",
-                ),
-                combinator: None,
-            },
-        ],
-    },
-    Complex {
-        parts: [
-            SelectorPart {
-                selector: Class(
-                    "_fluid-fat-image-link-v2_style_four-pack__1ufgr",
-                ),
-                combinator: None,
-            },
-        ],
-    },
-    Complex {
-        parts: [
-            SelectorPart {
-                selector: Class(
-                    "_fluid-fat-image-link-v2_style_gw-hero-close-button__3svyZ",
-                ),
-                combinator: Descendant,
-            },
-            SelectorPart {
-                selector: Class(
-                    "_fluid-fat-image-link-v2_style_close-black-icon__3hkbe",
-                ),
-                combinator: None,
-            },
-        ],
-    },
-    Complex {
-        parts: [
-            SelectorPart {
-                selector: Class(
-                    "_fluid-fat-image-link-v2_style_gw-hero-close-button__3svyZ",
-                ),
-                combinator: None,
-            },
-        ],
-    },
-    Complex {
-        parts: [
-            SelectorPart {
-                selector: Class(
-                    "_fluid-fat-image-link-v2_style_gwm-link-footer__3OF47",
-                ),
-                combinator: None,
-            },
-        ],
-    },
-    Complex {
-        parts: [
-            SelectorPart {
-                selector: Class(
-                    "_fluid-fat-image-link-v2_style_haulRibbon__3VZNi",
-                ),
-                combinator: Descendant,
-            },
-            SelectorPart {
-                selector: Class(
-                    "_fluid-fat-image-link-v2_style_logo__15d-3",
-                ),
-                combinator: None,
-            },
-        ],
-    },
-    Complex {
-        parts: [
-            SelectorPart {
-                selector: Class(
-                    "_fluid-fat-image-link-v2_style_haulRibbon__3VZNi",
-                ),
-                combinator: None,
-            },
-        ],
-    },
-    Complex {
-        parts: [
-            SelectorPart {
-                selector: Class(
-                    "_fluid-fat-image-link-v2_style_header-icon__2cuVV",
-                ),
-                combinator: None,
-            },
-        ],
-    },
-    Complex {
-        parts: [
-            SelectorPart {
-                selector: Class(
-                    "_fluid-fat-image-link-v2_style_header-link__cUhOK",
-                ),
-                combinator: None,
-            },
-        ],
-    },
-    Complex {
-        parts: [
-            SelectorPart {
-                selector: Class(
-                    "_fluid-fat-image-link-v2_style_header__1vGdj",
-                ),
-                combinator: None,
-            },
-        ],
-    },
-    Complex {
-        parts: [
-            SelectorPart {
-                selector: Class(
-                    "_fluid-fat-image-link-v2_style_image-container__2OiZA",
-                ),
-                combinator: Descendant,
-            },
-            SelectorPart {
-                selector: Type(
-                    "img",
-                ),
-                combinator: None,
-            },
-        ],
-    },
-    Complex {
-        parts: [
-            SelectorPart {
-                selector: Class(
-                    "_fluid-fat-image-link-v2_style_image-container__2OiZA",
-                ),
-                combinator: None,
-            },
-        ],
-    },
-    Complex {
-        parts: [
-            SelectorPart {
-                selector: Class(
-                    "_fluid-fat-image-link-v2_style_imageLabel__3ANSV",
-                ),
-                combinator: None,
-            },
-        ],
-    },
-    Complex {
-        parts: [
-            SelectorPart {
-                selector: Class(
-                    "_fluid-fat-image-link-v2_style_inlineErrorDetails__1NBx-",
-                ),
-                combinator: None,
-            },
-        ],
-    },
-    Complex {
-        parts: [
-            SelectorPart {
-                selector: Class(
-                    "_fluid-fat-image-link-v2_style_lazy-loaded-video__3m5dG",
-                ),
-                combinator: Descendant,
-            },
-            SelectorPart {
-                selector: Class(
-                    "_fluid-fat-image-link-v2_style_cover-cta-link__2HKJP",
-                ),
-                combinator: None,
-            },
-        ],
-    },
-    Complex {
-        parts: [
-            SelectorPart {
-                selector: Class(
-                    "_fluid-fat-image-link-v2_style_lazy-loaded-video__3m5dG",
-                ),
-                combinator: Descendant,
-            },
-            SelectorPart {
-                selector: Type(
-                    "img",
-                ),
-                combinator: None,
-            },
-            SelectorPart {
-                selector: Class(
-                    "_fluid-fat-image-link-v2_style_cover-portrait-image__2lhzL",
-                ),
-                combinator: None,
-            },
-        ],
-    },
-    Complex {
-        parts: [
-            SelectorPart {
-                selector: Class(
-                    "_fluid-fat-image-link-v2_style_lazy-loaded-video__3m5dG",
-                ),
-                combinator: Descendant,
-            },
-            SelectorPart {
-                selector: Type(
-                    "img",
-                ),
-                combinator: None,
-            },
-            SelectorPart {
-                selector: Class(
-                    "_fluid-fat-image-link-v2_style_dynamic-portrait-image__1Wrzd",
-                ),
-                combinator: None,
-            },
-        ],
-    },
-    Complex {
-        parts: [
-            SelectorPart {
-                selector: Class(
-                    "_fluid-fat-image-link-v2_style_lazy-loaded-video__3m5dG",
-                ),
-                combinator: Descendant,
-            },
-            SelectorPart {
-                selector: Type(
-                    "video",
-                ),
-                combinator: None,
-            },
-        ],
-    },
-    Complex {
-        parts: [
-            SelectorPart {
-                selector: Class(
-                    "_fluid-fat-image-link-v2_style_lazy-loaded-video__3m5dG",
-                ),
-                combinator: None,
-            },
-            SelectorPart {
-                selector: Class(
-                    "_fluid-fat-image-link-v2_style_fluid-lazy-video__fInMS",
-                ),
-                combinator: Descendant,
-            },
-            SelectorPart {
-                selector: Type(
-                    "img",
-                ),
-                combinator: None,
-            },
-            SelectorPart {
-                selector: Class(
-                    "_fluid-fat-image-link-v2_style_fluid-landscape-image__TE6PT",
-                ),
-                combinator: None,
-            },
-        ],
-    },
-    Complex {
-        parts: [
-            SelectorPart {
-                selector: Class(
-                    "_fluid-fat-image-link-v2_style_logoGap__nKNZ9",
-                ),
-                combinator: None,
-            },
-        ],
-    },
-    Complex {
-        parts: [
-            SelectorPart {
-                selector: Class(
-                    "_fluid-fat-image-link-v2_style_logoRectangle__1VJwu",
-                ),
-                combinator: None,
-            },
-        ],
-    },
-    Complex {
-        parts: [
-            SelectorPart {
-                selector: Class(
-                    "_fluid-fat-image-link-v2_style_logoSquareContainer__3Paoc",
-                ),
-                combinator: None,
-            },
-        ],
-    },
-    Complex {
-        parts: [
-            SelectorPart {
-                selector: Class(
-                    "_fluid-fat-image-link-v2_style_logoSquare__3NZyi",
-                ),
-                combinator: None,
-            },
-        ],
-    },
-    Complex {
-        parts: [
-            SelectorPart {
-                selector: Class(
-                    "_fluid-fat-image-link-v2_style_logo__2ZQ-N",
-                ),
-                combinator: None,
-            },
-        ],
-    },
-    Complex {
-        parts: [
-            SelectorPart {
-                selector: Class(
-                    "_fluid-fat-image-link-v2_style_mergedLinks__10JqZ",
-                ),
-                combinator: None,
-            },
-        ],
-    },
-    Complex {
-        parts: [
-            SelectorPart {
-                selector: Class(
-                    "_fluid-fat-image-link-v2_style_mixed-button__2og-m",
-                ),
-                combinator: None,
-            },
-        ],
-    },
-    Complex {
-        parts: [
-            SelectorPart {
-                selector: Class(
-                    "_fluid-fat-image-link-v2_style_mobile-close-button__3PB07",
-                ),
-                combinator: None,
-            },
-        ],
-    },
-    Complex {
-        parts: [
-            SelectorPart {
-                selector: Class(
-                    "_fluid-fat-image-link-v2_style_mobile-double-border-link-focus__1Oz9p",
-                ),
-                combinator: None,
-            },
-            SelectorPart {
-                selector: Class(
-                    "_fluid-fat-image-link-v2_style_focus-visible__3HkmX",
-                ),
-                combinator: None,
-            },
-        ],
-    },
-    Complex {
-        parts: [
-            SelectorPart {
-                selector: Class(
-                    "_fluid-fat-image-link-v2_style_mobile-double-border-link-focus__1Oz9p",
-                ),
-                combinator: None,
-            },
-        ],
-    },
-    Complex {
-        parts: [
-            SelectorPart {
-                selector: Class(
-                    "_fluid-fat-image-link-v2_style_mosaic-card-body__1HmTs",
-                ),
-                combinator: None,
-            },
-        ],
-    },
-    Complex {
-        parts: [
-            SelectorPart {
-                selector: Class(
-                    "_fluid-fat-image-link-v2_style_mosaic-card__1C-_R",
-                ),
-                combinator: None,
-            },
-        ],
-    },
-    Complex {
-        parts: [
-            SelectorPart {
-                selector: Class(
-                    "_fluid-fat-image-link-v2_style_negative-button__1Dvqz",
-                ),
-                combinator: None,
-            },
-        ],
-    },
-    Complex {
-        parts: [
-            SelectorPart {
-                selector: Class(
-                    "_fluid-fat-image-link-v2_style_negativeMarginAdjust__1nqu9",
-                ),
-                combinator: None,
-            },
-        ],
-    },
-    Complex {
-        parts: [
-            SelectorPart {
-                selector: Class(
-                    "_fluid-fat-image-link-v2_style_oneLineTruncation__2WWse",
-                ),
-                combinator: None,
-            },
-        ],
-    },
-    Complex {
-        parts: [
-            SelectorPart {
-                selector: Class(
-                    "_fluid-fat-image-link-v2_style_overlay__3Sx3u",
-                ),
-                combinator: None,
-            },
-        ],
-    },
-    Complex {
-        parts: [
-            SelectorPart {
-                selector: Class(
-                    "_fluid-fat-image-link-v2_style_positive-button__3UOC3",
-                ),
-                combinator: None,
-            },
-        ],
-    },
-    Complex {
-        parts: [
-            SelectorPart {
-                selector: Class(
-                    "_fluid-fat-image-link-v2_style_poster-image__1W0yA",
-                ),
-                combinator: None,
-            },
-        ],
-    },
-    Complex {
-        parts: [
-            SelectorPart {
-                selector: Class(
-                    "_fluid-fat-image-link-v2_style_smartText__ubpEw",
-                ),
-                combinator: None,
-            },
-        ],
-    },
-    Complex {
-        parts: [
-            SelectorPart {
-                selector: Class(
-                    "_fluid-fat-image-link-v2_style_spCSRFTreatment__-hwVO",
-                ),
-                combinator: None,
-            },
-        ],
-    },
-    Complex {
-        parts: [
-            SelectorPart {
-                selector: Class(
-                    "_fluid-fat-image-link-v2_style_spacer__7Pyg3",
-                ),
-                combinator: None,
-            },
-        ],
-    },
-    Complex {
-        parts: [
-            SelectorPart {
-                selector: Class(
-                    "_fluid-fat-image-link-v2_style_stacking-context__3PbQE",
-                ),
-                combinator: None,
-            },
-        ],
-    },
-    Complex {
-        parts: [
-            SelectorPart {
-                selector: Class(
-                    "_fluid-fat-image-link-v2_style_theming-background-override__1HfzJ",
-                ),
-                combinator: None,
-            },
-        ],
-    },
-    Complex {
-        parts: [
-            SelectorPart {
-                selector: Class(
-                    "_fluid-fat-image-link-v2_style_theming-text-color__2f7xc",
-                ),
-                combinator: Descendant,
-            },
-            SelectorPart {
-                selector: Type(
-                    "a",
-                ),
-                combinator: None,
-            },
-        ],
-    },
-    Complex {
-        parts: [
-            SelectorPart {
-                selector: Class(
-                    "_fluid-fat-image-link-v2_style_theming-text-color__2f7xc",
-                ),
-                combinator: None,
-            },
-        ],
-    },
-    Complex {
-        parts: [
-            SelectorPart {
-                selector: Class(
-                    "_fluid-fat-image-link-v2_style_themingTextColorWhite__1zryO",
-                ),
-                combinator: None,
-            },
-        ],
-    },
-    Complex {
-        parts: [
-            SelectorPart {
-                selector: Class(
-                    "_fluid-fat-image-link-v2_style_themingTextColor__1YKkf",
-                ),
-                combinator: Descendant,
-            },
-            SelectorPart {
-                selector: Type(
-                    "a",
-                ),
-                combinator: Descendant,
-            },
-            SelectorPart {
-                selector: Type(
-                    "span",
-                ),
-                combinator: None,
-            },
-        ],
-    },
-    Complex {
-        parts: [
-            SelectorPart {
-                selector: Class(
-                    "_fluid-fat-image-link-v2_style_themingTextColor__1YKkf",
-                ),
-                combinator: Descendant,
-            },
-            SelectorPart {
-                selector: Type(
-                    "a",
-                ),
-                combinator: None,
-            },
-        ],
-    },
-    Complex {
-        parts: [
-            SelectorPart {
-                selector: Class(
-                    "_fluid-fat-image-link-v2_style_themingTextColor__1YKkf",
-                ),
-                combinator: None,
-            },
-        ],
-    },
-    Complex {
-        parts: [
-            SelectorPart {
-                selector: Class(
-                    "_fluid-fat-image-link-v2_style_themingTextColor__1oQsI",
-                ),
-                combinator: None,
-            },
-        ],
-    },
-    Complex {
-        parts: [
-            SelectorPart {
-                selector: Class(
-                    "_fluid-fat-image-link-v2_style_themingTextColor__2LCvL",
-                ),
-                combinator: Descendant,
-            },
-            SelectorPart {
-                selector: Type(
-                    "a",
-                ),
-                combinator: Descendant,
-            },
-            SelectorPart {
-                selector: Type(
-                    "span",
-                ),
-                combinator: None,
-            },
-        ],
-    },
-    Complex {
-        parts: [
-            SelectorPart {
-                selector: Class(
-                    "_fluid-fat-image-link-v2_style_themingTextColor__2LCvL",
-                ),
-                combinator: Descendant,
-            },
-            SelectorPart {
-                selector: Type(
-                    "a",
-                ),
-                combinator: None,
-            },
-        ],
-    },
-    Complex {
-        parts: [
-            SelectorPart {
-                selector: Class(
-                    "_fluid-fat-image-link-v2_style_themingTextColor__2LCvL",
-                ),
-                combinator: None,
-            },
-        ],
-    },
-    Complex {
-        parts: [
-            SelectorPart {
-                selector: Class(
-                    "_fluid-fat-image-link-v2_style_themingTextColor__lrzuC",
-                ),
-                combinator: Descendant,
-            },
-            SelectorPart {
-                selector: Type(
-                    "a",
-                ),
-                combinator: Descendant,
-            },
-            SelectorPart {
-                selector: Type(
-                    "span",
-                ),
-                combinator: None,
-            },
-        ],
-    },
-    Complex {
-        parts: [
-            SelectorPart {
-                selector: Class(
-                    "_fluid-fat-image-link-v2_style_themingTextColor__lrzuC",
-                ),
-                combinator: Descendant,
-            },
-            SelectorPart {
-                selector: Type(
-                    "a",
-                ),
-                combinator: None,
-            },
-        ],
-    },
-    Complex {
-        parts: [
-            SelectorPart {
-                selector: Class(
-                    "_fluid-fat-image-link-v2_style_themingTextColor__lrzuC",
-                ),
-                combinator: None,
-            },
-        ],
-    },
-    Complex {
-        parts: [
-            SelectorPart {
-                selector: Class(
-                    "_fluid-fat-image-link-v2_style_three-pack__5s3hP",
-                ),
-                combinator: None,
-            },
-        ],
-    },
-    Complex {
-        parts: [
-            SelectorPart {
-                selector: Class(
-                    "_fluid-fat-image-link-v2_style_threeLineTruncation__UkUjj",
-                ),
-                combinator: None,
-            },
-        ],
-    },
-    Complex {
-        parts: [
-            SelectorPart {
-                selector: Class(
-                    "_fluid-fat-image-link-v2_style_tile-container__1QgAV",
-                ),
-                combinator: None,
-            },
-        ],
-    },
-    Complex {
-        parts: [
-            SelectorPart {
-                selector: Class(
-                    "_fluid-fat-image-link-v2_style_tile-grid__QMxNY",
-                ),
-                combinator: None,
-            },
-        ],
-    },
-    Complex {
-        parts: [
-            SelectorPart {
-                selector: Class(
-                    "_fluid-fat-image-link-v2_style_tile-link__38lTa",
-                ),
-                combinator: None,
-            },
-        ],
-    },
-    Complex {
-        parts: [
-            SelectorPart {
-                selector: Class(
-                    "_fluid-fat-image-link-v2_style_tile-theming__3eeyj",
-                ),
-                combinator: Child,
-            },
-            SelectorPart {
-                selector: Class(
-                    "_fluid-fat-image-link-v2_style_image-container__2OiZA",
-                ),
-                combinator: None,
-            },
-        ],
-    },
-    Complex {
-        parts: [
-            SelectorPart {
-                selector: Class(
-                    "_fluid-fat-image-link-v2_style_tile-theming__3eeyj",
-                ),
-                combinator: None,
-            },
-        ],
-    },
-    Complex {
-        parts: [
-            SelectorPart {
-                selector: Class(
-                    "_fluid-fat-image-link-v2_style_truncation__x9-69",
-                ),
-                combinator: None,
-            },
-        ],
-    },
-    Complex {
-        parts: [
-            SelectorPart {
-                selector: Class(
-                    "_fluid-fat-image-link-v2_style_twoLineTruncation__16TLV",
-                ),
-                combinator: None,
-            },
-        ],
-    },
-    Complex {
-        parts: [
-            SelectorPart {
-                selector: Class(
-                    "_fluid-fat-image-link-v2_style_video-container__1hKS1",
-                ),
-                combinator: None,
-            },
-            SelectorPart {
-                selector: Class(
-                    "_fluid-fat-image-link-v2_style_show-video__xX4WM",
-                ),
-                combinator: None,
-            },
-        ],
-    },
-    Complex {
-        parts: [
-            SelectorPart {
-                selector: Class(
-                    "_fluid-fat-image-link-v2_style_video-container__1hKS1",
-                ),
-                combinator: None,
-            },
-        ],
-    },
-    Complex {
-        parts: [
-            SelectorPart {
-                selector: Class(
-                    "_fluid-fat-image-link-v2_style_wd-backdrop-data__1znxG",
-                ),
-                combinator: None,
-            },
-        ],
-    },
-    Complex {
-        parts: [
-            SelectorPart {
-                selector: Class(
-                    "_fluid-fat-image-link-v2_style_wd-card-link-focus__sm6Xn",
-                ),
-                combinator: None,
-            },
-        ],
-    },
-    Complex {
-        parts: [
-            SelectorPart {
-                selector: Class(
-                    "_fluid-fat-image-link-v2_style_wdHeader__Edrev",
-                ),
-                combinator: None,
-            },
-        ],
-    },
-    Complex {
-        parts: [
-            SelectorPart {
-                selector: Class(
-                    "_fluid-quad-image-label-v2_energy-efficiency_energy-efficiency-badge-data-sheet-label-container__2iEi2",
-                ),
-                combinator: None,
-            },
-        ],
-    },
-    Complex {
-        parts: [
-            SelectorPart {
-                selector: Class(
-                    "_fluid-quad-image-label-v2_energy-efficiency_energy-efficiency-badge-data-sheet-label__3b6X3",
-                ),
-                combinator: None,
-            },
-        ],
-    },
-    Complex {
-        parts: [
-            SelectorPart {
-                selector: Class(
-                    "_fluid-quad-image-label-v2_energy-efficiency_energy-efficiency-badge-rating-2021__2Q_3P",
-                ),
-                combinator: None,
-            },
-        ],
-    },
-    Complex {
-        parts: [
-            SelectorPart {
-                selector: Class(
-                    "_fluid-quad-image-label-v2_energy-efficiency_energy-efficiency-badge-rating-sign__1ronK",
-                ),
-                combinator: None,
-            },
-        ],
-    },
-    Complex {
-        parts: [
-            SelectorPart {
-                selector: Class(
-                    "_fluid-quad-image-label-v2_energy-efficiency_energy-efficiency-badge-rating__3_0eN",
-                ),
-                combinator: None,
-            },
-        ],
-    },
-    Complex {
-        parts: [
-            SelectorPart {
-                selector: Class(
-                    "_fluid-quad-image-label-v2_energy-efficiency_energy-efficiency-badge-shape__1IcJY",
-                ),
-                combinator: None,
-            },
-        ],
-    },
-    Complex {
-        parts: [
-            SelectorPart {
-                selector: Class(
-                    "_fluid-quad-image-label-v2_energy-efficiency_energy-efficiency-badge-standard__28gp8",
-                ),
-                combinator: None,
-            },
-        ],
-    },
-    Complex {
-        parts: [
-            SelectorPart {
-                selector: Class(
-                    "_fluid-quad-image-label-v2_energy-efficiency_energy-efficiency-container__1Pkva",
-                ),
-                combinator: None,
-            },
-        ],
-    },
-    Complex {
-        parts: [
-            SelectorPart {
-                selector: Class(
-                    "_fluid-quad-image-label-v2_image_asin-container-white-box__QwmgO",
-                ),
-                combinator: Descendant,
-            },
-            SelectorPart {
-                selector: Type(
-                    "img",
-                ),
-                combinator: None,
-            },
-        ],
-    },
-    Complex {
-        parts: [
-            SelectorPart {
-                selector: Class(
-                    "_fluid-quad-image-label-v2_image_asin-container-white-box__QwmgO",
-                ),
-                combinator: None,
-            },
-        ],
-    },
-    Complex {
-        parts: [
-            SelectorPart {
-                selector: Class(
-                    "_fluid-quad-image-label-v2_image_asin-container__2jyCM",
-                ),
-                combinator: Descendant,
-            },
-            SelectorPart {
-                selector: Type(
-                    "img",
-                ),
-                combinator: None,
-            },
-        ],
-    },
-    Complex {
-        parts: [
-            SelectorPart {
-                selector: Class(
-                    "_fluid-quad-image-label-v2_image_asin-container__2jyCM",
-                ),
-                combinator: None,
-            },
-        ],
-    },
-    Complex {
-        parts: [
-            SelectorPart {
-                selector: Class(
-                    "_fluid-quad-image-label-v2_image_base-padding__2zxN3",
-                ),
-                combinator: Descendant,
-            },
-            SelectorPart {
-                selector: Type(
-                    "img",
-                ),
-                combinator: None,
-            },
-        ],
-    },
-    Complex {
-        parts: [
-            SelectorPart {
-                selector: Class(
-                    "_fluid-quad-image-label-v2_image_force-square__yjzpK",
-                ),
-                combinator: None,
-            },
-        ],
-    },
-    Complex {
-        parts: [
-            SelectorPart {
-                selector: Class(
-                    "_fluid-quad-image-label-v2_image_override-square__2e4Zf",
-                ),
-                combinator: None,
-            },
-        ],
-    },
-    Complex {
-        parts: [
-            SelectorPart {
-                selector: Class(
-                    "_fluid-quad-image-label-v2_image_round-corners__2y_fS",
-                ),
-                combinator: None,
-            },
-        ],
-    },
-    Complex {
-        parts: [
-            SelectorPart {
-                selector: Class(
-                    "_fluid-quad-image-label-v2_image_small-padding__15RRH",
-                ),
-                combinator: Descendant,
-            },
-            SelectorPart {
-                selector: Type(
-                    "img",
-                ),
-                combinator: None,
-            },
-        ],
-    },
-    Complex {
-        parts: [
-            SelectorPart {
-                selector: Class(
-                    "_fluid-quad-image-label-v2_style_ad-feedback-loading-spinnner-rtl__2BoOY",
-                ),
-                combinator: None,
-            },
-        ],
-    },
-    Complex {
-        parts: [
-            SelectorPart {
-                selector: Class(
-                    "_fluid-quad-image-label-v2_style_ad-feedback-loading-spinnner__1nmZw",
-                ),
-                combinator: None,
-            },
-        ],
-    },
-    Complex {
-        parts: [
-            SelectorPart {
-                selector: Class(
-                    "_fluid-quad-image-label-v2_style_ad-feedback-primary-link__2bIZi",
-                ),
-                combinator: None,
-            },
-        ],
-    },
-    Complex {
-        parts: [
-            SelectorPart {
-                selector: Class(
-                    "_fluid-quad-image-label-v2_style_ad-feedback-sprite-mobile__2_rj8",
-                ),
-                combinator: None,
-            },
-        ],
-    },
-    Complex {
-        parts: [
-            SelectorPart {
-                selector: Class(
-                    "_fluid-quad-image-label-v2_style_ad-feedback-sprite__28uwB",
-                ),
-                combinator: None,
-            },
-        ],
-    },
-    Complex {
-        parts: [
-            SelectorPart {
-                selector: Class(
-                    "_fluid-quad-image-label-v2_style_ad-feedback-text-desktop__q3xp_",
-                ),
-                combinator: None,
-            },
-        ],
-    },
-    Complex {
-        parts: [
-            SelectorPart {
-                selector: Class(
-                    "_fluid-quad-image-label-v2_style_ad-feedback-text__2HjQ9",
-                ),
-                combinator: None,
-            },
-        ],
-    },
-    Complex {
-        parts: [
-            SelectorPart {
-                selector: Class(
-                    "_fluid-quad-image-label-v2_style_apexBadgeLabel__2-Vye",
-                ),
-                combinator: None,
-            },
-        ],
-    },
-    Complex {
-        parts: [
-            SelectorPart {
-                selector: Class(
-                    "_fluid-quad-image-label-v2_style_apexBadgeMessage__1tHvd",
-                ),
-                combinator: None,
-            },
-        ],
-    },
-    Complex {
-        parts: [
-            SelectorPart {
-                selector: Class(
-                    "_fluid-quad-image-label-v2_style_aspect-button-group__1LqUG",
-                ),
-                combinator: None,
-            },
-        ],
-    },
-    Complex {
-        parts: [
-            SelectorPart {
-                selector: Class(
-                    "_fluid-quad-image-label-v2_style_aspect-button__7cH_E",
-                ),
-                combinator: Child,
-            },
-            SelectorPart {
-                selector: Type(
-                    "svg",
-                ),
-                combinator: None,
-            },
-        ],
-    },
-    Complex {
-        parts: [
-            SelectorPart {
-                selector: Class(
-                    "_fluid-quad-image-label-v2_style_aspect-button__7cH_E",
-                ),
-                combinator: None,
-            },
-        ],
-    },
-    Complex {
-        parts: [
-            SelectorPart {
-                selector: Class(
-                    "_fluid-quad-image-label-v2_style_aspect-ratio-1236x1080__3aEzl",
-                ),
-                combinator: None,
-            },
-        ],
-    },
-    Complex {
-        parts: [
-            SelectorPart {
-                selector: Class(
-                    "_fluid-quad-image-label-v2_style_aspect-ratio-15x3__1h649",
-                ),
-                combinator: None,
-            },
-        ],
-    },
-    Complex {
-        parts: [
-            SelectorPart {
-                selector: Class(
-                    "_fluid-quad-image-label-v2_style_aspect-ratio-16x9__cBPv8",
-                ),
-                combinator: None,
-            },
-        ],
-    },
-    Complex {
-        parts: [
-            SelectorPart {
-                selector: Class(
-                    "_fluid-quad-image-label-v2_style_aspect-ratio-4x3__3BewI",
-                ),
-                combinator: None,
-            },
-        ],
-    },
-    Complex {
-        parts: [
-            SelectorPart {
-                selector: Class(
-                    "_fluid-quad-image-label-v2_style_aspect-ratio-5x8__2IaNz",
-                ),
-                combinator: None,
-            },
-        ],
-    },
-    Complex {
-        parts: [
-            SelectorPart {
-                selector: Class(
-                    "_fluid-quad-image-label-v2_style_aspect-ratio-dynamic-60vh__3N5g_",
-                ),
-                combinator: None,
-            },
-        ],
-    },
-    Complex {
-        parts: [
-            SelectorPart {
-                selector: Class(
-                    "_fluid-quad-image-label-v2_style_aspect-ratio-fill__2Zjfb",
-                ),
-                combinator: None,
-            },
-        ],
-    },
-    Complex {
-        parts: [
-            SelectorPart {
-                selector: Class(
-                    "_fluid-quad-image-label-v2_style_aspect-text__S4PU1",
-                ),
-                combinator: None,
-            },
-        ],
-    },
-    Complex {
-        parts: [
-            SelectorPart {
-                selector: Class(
-                    "_fluid-quad-image-label-v2_style_autoplay-span__2CMfc",
-                ),
-                combinator: None,
-            },
-        ],
-    },
-    Complex {
-        parts: [
-            SelectorPart {
-                selector: Class(
-                    "_fluid-quad-image-label-v2_style_badge-container__20aJ2",
-                ),
-                combinator: Child,
-            },
-            SelectorPart {
-                selector: Type(
-                    "div",
-                ),
-                combinator: Child,
-            },
-            SelectorPart {
-                selector: Type(
-                    "span",
-                ),
-                combinator: None,
-            },
-        ],
-    },
-    Complex {
-        parts: [
-            SelectorPart {
-                selector: Class(
-                    "_fluid-quad-image-label-v2_style_badge-container__20aJ2",
-                ),
-                combinator: Child,
-            },
-            SelectorPart {
-                selector: Type(
-                    "div",
-                ),
-                combinator: None,
-            },
-        ],
-    },
-    Complex {
-        parts: [
-            SelectorPart {
-                selector: Class(
-                    "_fluid-quad-image-label-v2_style_badge-container__20aJ2",
-                ),
-                combinator: None,
-            },
-        ],
-    },
-    Complex {
-        parts: [
-            SelectorPart {
-                selector: Class(
-                    "_fluid-quad-image-label-v2_style_badgeLabel__pJ5rc",
-                ),
-                combinator: None,
-            },
-        ],
-    },
-    Complex {
-        parts: [
-            SelectorPart {
-                selector: Class(
-                    "_fluid-quad-image-label-v2_style_badgeMessage__2Dtw7",
-                ),
-                combinator: None,
-            },
-        ],
-    },
-    Complex {
-        parts: [
-            SelectorPart {
-                selector: Class(
-                    "_fluid-quad-image-label-v2_style_carouselContainer__3N7M1",
-                ),
-                combinator: Descendant,
-            },
-            SelectorPart {
-                selector: Type(
-                    "li",
-                ),
-                combinator: None,
-            },
-            SelectorPart {
-                selector: Class(
-                    "a-carousel-card",
-                ),
-                combinator: None,
-            },
-        ],
-    },
-    Complex {
-        parts: [
-            SelectorPart {
-                selector: Class(
-                    "_fluid-quad-image-label-v2_style_carouselContainer__3N7M1",
-                ),
-                combinator: None,
-            },
-        ],
-    },
-    Complex {
-        parts: [
-            SelectorPart {
-                selector: Class(
-                    "_fluid-quad-image-label-v2_style_centerImage__30wh-",
-                ),
-                combinator: None,
-            },
-        ],
-    },
-    Complex {
-        parts: [
-            SelectorPart {
-                selector: Class(
-                    "_fluid-quad-image-label-v2_style_close-icon-wrapper__1zvdC",
-                ),
-                combinator: None,
-            },
-        ],
-    },
-    Complex {
-        parts: [
-            SelectorPart {
-                selector: Class(
-                    "_fluid-quad-image-label-v2_style_close-icon__2RJs3",
-                ),
-                combinator: None,
-            },
-        ],
-    },
-    Complex {
-        parts: [
-            SelectorPart {
-                selector: Class(
-                    "_fluid-quad-image-label-v2_style_close-text__2-gwn",
-                ),
-                combinator: None,
-            },
-        ],
-    },
-    Complex {
-        parts: [
-            SelectorPart {
-                selector: Class(
-                    "_fluid-quad-image-label-v2_style_cta-link__2xo74",
-                ),
-                combinator: None,
-            },
-        ],
-    },
-    Complex {
-        parts: [
-            SelectorPart {
-                selector: Class(
-                    "_fluid-quad-image-label-v2_style_desktop-close-button__1iL_P",
-                ),
-                combinator: None,
-            },
-        ],
-    },
-    Complex {
-        parts: [
-            SelectorPart {
-                selector: Class(
-                    "_fluid-quad-image-label-v2_style_displayCount__1MVut",
-                ),
-                combinator: None,
-            },
-        ],
-    },
-    Complex {
-        parts: [
-            SelectorPart {
-                selector: Class(
-                    "_fluid-quad-image-label-v2_style_empty-footer__2d59h",
-                ),
-                combinator: None,
-            },
-        ],
-    },
-    Complex {
-        parts: [
-            SelectorPart {
-                selector: Class(
-                    "_fluid-quad-image-label-v2_style_five-pack__1-Tql",
-                ),
-                combinator: None,
-            },
-        ],
-    },
-    Complex {
-        parts: [
-            SelectorPart {
-                selector: Class(
-                    "_fluid-quad-image-label-v2_style_fluid-lazy-video__fInMS",
-                ),
-                combinator: Descendant,
-            },
-            SelectorPart {
-                selector: Class(
-                    "video-js",
-                ),
-                combinator: Descendant,
-            },
-            SelectorPart {
-                selector: Class(
-                    "vjs-poster",
-                ),
-                combinator: None,
-            },
-        ],
-    },
-    Complex {
-        parts: [
-            SelectorPart {
-                selector: Class(
-                    "_fluid-quad-image-label-v2_style_fluid-lazy-video__fInMS",
-                ),
-                combinator: Descendant,
-            },
-            SelectorPart {
-                selector: Class(
-                    "video-js",
-                ),
-                combinator: Descendant,
-            },
-            SelectorPart {
-                selector: Class(
-                    "vjs-tech",
-                ),
-                combinator: None,
-            },
-        ],
-    },
-    Complex {
-        parts: [
-            SelectorPart {
-                selector: Class(
-                    "_fluid-quad-image-label-v2_style_fluid-lazy-video__fInMS",
-                ),
-                combinator: Descendant,
-            },
-            SelectorPart {
-                selector: Class(
-                    "video-js",
-                ),
-                combinator: None,
-            },
-            SelectorPart {
-                selector: Class(
-                    "vjs-fluid",
-                ),
-                combinator: None,
-            },
-        ],
-    },
-    Complex {
-        parts: [
-            SelectorPart {
-                selector: Class(
-                    "_fluid-quad-image-label-v2_style_fluid-lazy-video__fInMS",
-                ),
-                combinator: None,
-            },
-        ],
-    },
-    Complex {
-        parts: [
-            SelectorPart {
-                selector: Class(
-                    "_fluid-quad-image-label-v2_style_fluidImageContainer__2SOMr",
-                ),
-                combinator: Descendant,
-            },
-            SelectorPart {
-                selector: Class(
-                    "_fluid-quad-image-label-v2_style_fluidImage__gTBjA",
-                ),
-                combinator: None,
-            },
-            SelectorPart {
-                selector: Class(
-                    "_fluid-quad-image-label-v2_style_fluidLandscapeImage__2euAK",
-                ),
-                combinator: None,
-            },
-        ],
-    },
-    Complex {
-        parts: [
-            SelectorPart {
-                selector: Class(
-                    "_fluid-quad-image-label-v2_style_fluidImageContainer__2SOMr",
-                ),
-                combinator: Descendant,
-            },
-            SelectorPart {
-                selector: Class(
-                    "_fluid-quad-image-label-v2_style_fluidImage__gTBjA",
-                ),
-                combinator: None,
-            },
-            SelectorPart {
-                selector: Class(
-                    "_fluid-quad-image-label-v2_style_fluidPortraitImage__2SAYm",
-                ),
-                combinator: None,
-            },
-        ],
-    },
-    Complex {
-        parts: [
-            SelectorPart {
-                selector: Class(
-                    "_fluid-quad-image-label-v2_style_fluidImageContainer__2SOMr",
-                ),
-                combinator: Descendant,
-            },
-            SelectorPart {
-                selector: Class(
-                    "_fluid-quad-image-label-v2_style_fluidImage__gTBjA",
-                ),
-                combinator: None,
-            },
-        ],
-    },
-    Complex {
-        parts: [
-            SelectorPart {
-                selector: Class(
-                    "_fluid-quad-image-label-v2_style_fluidImageContainer__2SOMr",
-                ),
-                combinator: None,
-            },
-        ],
-    },
-    Complex {
-        parts: [
-            SelectorPart {
-                selector: Class(
-                    "_fluid-quad-image-label-v2_style_fluidQuadImageLabelBody__3tld0",
-                ),
-                combinator: None,
-            },
-        ],
-    },
-    Complex {
-        parts: [
-            SelectorPart {
-                selector: Class(
-                    "_fluid-quad-image-label-v2_style_fluidQuadImageLabel__3b-Iv",
-                ),
-                combinator: None,
-            },
-        ],
-    },
-    Complex {
-        parts: [
-            SelectorPart {
-                selector: Class(
-                    "_fluid-quad-image-label-v2_style_four-pack__1ufgr",
-                ),
-                combinator: None,
-            },
-        ],
-    },
-    Complex {
-        parts: [
-            SelectorPart {
-                selector: Class(
-                    "_fluid-quad-image-label-v2_style_gridRowOne__1t0zL",
-                ),
-                combinator: None,
-            },
-        ],
-    },
-    Complex {
-        parts: [
-            SelectorPart {
-                selector: Class(
-                    "_fluid-quad-image-label-v2_style_gridRowTwo__15woW",
-                ),
-                combinator: None,
-            },
-        ],
-    },
-    Complex {
-        parts: [
-            SelectorPart {
-                selector: Class(
-                    "_fluid-quad-image-label-v2_style_gw-hero-close-button__3svyZ",
-                ),
-                combinator: Descendant,
-            },
-            SelectorPart {
-                selector: Class(
-                    "_fluid-quad-image-label-v2_style_close-black-icon__3hkbe",
-                ),
-                combinator: None,
-            },
-        ],
-    },
-    Complex {
-        parts: [
-            SelectorPart {
-                selector: Class(
-                    "_fluid-quad-image-label-v2_style_gw-hero-close-button__3svyZ",
-                ),
-                combinator: None,
-            },
-        ],
-    },
-    Complex {
-        parts: [
-            SelectorPart {
-                selector: Class(
-                    "_fluid-quad-image-label-v2_style_gwm-link-footer__3OF47",
-                ),
-                combinator: None,
-            },
-        ],
-    },
-    Complex {
-        parts: [
-            SelectorPart {
-                selector: Class(
-                    "_fluid-quad-image-label-v2_style_haulRibbon__3VZNi",
-                ),
-                combinator: Descendant,
-            },
-            SelectorPart {
-                selector: Class(
-                    "_fluid-quad-image-label-v2_style_logo__15d-3",
-                ),
-                combinator: None,
-            },
-        ],
-    },
-    Complex {
-        parts: [
-            SelectorPart {
-                selector: Class(
-                    "_fluid-quad-image-label-v2_style_haulRibbon__3VZNi",
-                ),
-                combinator: None,
-            },
-        ],
-    },
-    Complex {
-        parts: [
-            SelectorPart {
-                selector: Class(
-                    "_fluid-quad-image-label-v2_style_header-icon__2cuVV",
-                ),
-                combinator: None,
-            },
-        ],
-    },
-    Complex {
-        parts: [
-            SelectorPart {
-                selector: Class(
-                    "_fluid-quad-image-label-v2_style_header-link__cUhOK",
-                ),
-                combinator: None,
-            },
-        ],
-    },
-    Complex {
-        parts: [
-            SelectorPart {
-                selector: Class(
-                    "_fluid-quad-image-label-v2_style_header__1vGdj",
-                ),
-                combinator: None,
-            },
-        ],
-    },
-    Complex {
-        parts: [
-            SelectorPart {
-                selector: Class(
-                    "_fluid-quad-image-label-v2_style_image-container__2OiZA",
-                ),
-                combinator: Descendant,
-            },
-            SelectorPart {
-                selector: Type(
-                    "img",
-                ),
-                combinator: None,
-            },
-        ],
-    },
-    Complex {
-        parts: [
-            SelectorPart {
-                selector: Class(
-                    "_fluid-quad-image-label-v2_style_image-container__2OiZA",
-                ),
-                combinator: None,
-            },
-        ],
-    },
-    Complex {
-        parts: [
-            SelectorPart {
-                selector: Class(
-                    "_fluid-quad-image-label-v2_style_imageLabel__3ANSV",
-                ),
-                combinator: None,
-            },
-        ],
-    },
-    Complex {
-        parts: [
-            SelectorPart {
-                selector: Class(
-                    "_fluid-quad-image-label-v2_style_inlineErrorDetails__1NBx-",
-                ),
-                combinator: None,
-            },
-        ],
-    },
-    Complex {
-        parts: [
-            SelectorPart {
-                selector: Class(
-                    "_fluid-quad-image-label-v2_style_lazy-loaded-video__3m5dG",
-                ),
-                combinator: Descendant,
-            },
-            SelectorPart {
-                selector: Class(
-                    "_fluid-quad-image-label-v2_style_cover-cta-link__2HKJP",
-                ),
-                combinator: None,
-            },
-        ],
-    },
-    Complex {
-        parts: [
-            SelectorPart {
-                selector: Class(
-                    "_fluid-quad-image-label-v2_style_lazy-loaded-video__3m5dG",
-                ),
-                combinator: Descendant,
-            },
-            SelectorPart {
-                selector: Type(
-                    "img",
-                ),
-                combinator: None,
-            },
-            SelectorPart {
-                selector: Class(
-                    "_fluid-quad-image-label-v2_style_cover-portrait-image__2lhzL",
-                ),
-                combinator: None,
-            },
-        ],
-    },
-    Complex {
-        parts: [
-            SelectorPart {
-                selector: Class(
-                    "_fluid-quad-image-label-v2_style_lazy-loaded-video__3m5dG",
-                ),
-                combinator: Descendant,
-            },
-            SelectorPart {
-                selector: Type(
-                    "img",
-                ),
-                combinator: None,
-            },
-            SelectorPart {
-                selector: Class(
-                    "_fluid-quad-image-label-v2_style_dynamic-portrait-image__1Wrzd",
-                ),
-                combinator: None,
-            },
-        ],
-    },
-    Complex {
-        parts: [
-            SelectorPart {
-                selector: Class(
-                    "_fluid-quad-image-label-v2_style_lazy-loaded-video__3m5dG",
-                ),
-                combinator: Descendant,
-            },
-            SelectorPart {
-                selector: Type(
-                    "video",
-                ),
-                combinator: None,
-            },
-        ],
-    },
-    Complex {
-        parts: [
-            SelectorPart {
-                selector: Class(
-                    "_fluid-quad-image-label-v2_style_lazy-loaded-video__3m5dG",
-                ),
-                combinator: None,
-            },
-            SelectorPart {
-                selector: Class(
-                    "_fluid-quad-image-label-v2_style_fluid-lazy-video__fInMS",
-                ),
-                combinator: Descendant,
-            },
-            SelectorPart {
-                selector: Type(
-                    "img",
-                ),
-                combinator: None,
-            },
-            SelectorPart {
-                selector: Class(
-                    "_fluid-quad-image-label-v2_style_fluid-landscape-image__TE6PT",
-                ),
-                combinator: None,
-            },
-        ],
-    },
-    Complex {
-        parts: [
-            SelectorPart {
-                selector: Class(
-                    "_fluid-quad-image-label-v2_style_leftQuadrant__21nVp",
-                ),
-                combinator: None,
-            },
-        ],
-    },
-    Complex {
-        parts: [
-            SelectorPart {
-                selector: Class(
-                    "_fluid-quad-image-label-v2_style_logoGap__nKNZ9",
-                ),
-                combinator: None,
-            },
-        ],
-    },
-    Complex {
-        parts: [
-            SelectorPart {
-                selector: Class(
-                    "_fluid-quad-image-label-v2_style_logoRectangle__1VJwu",
-                ),
-                combinator: None,
-            },
-        ],
-    },
-    Complex {
-        parts: [
-            SelectorPart {
-                selector: Class(
-                    "_fluid-quad-image-label-v2_style_logoSquareContainer__3Paoc",
-                ),
-                combinator: None,
-            },
-        ],
-    },
-    Complex {
-        parts: [
-            SelectorPart {
-                selector: Class(
-                    "_fluid-quad-image-label-v2_style_logoSquare__3NZyi",
-                ),
-                combinator: None,
-            },
-        ],
-    },
-    Complex {
-        parts: [
-            SelectorPart {
-                selector: Class(
-                    "_fluid-quad-image-label-v2_style_logo__2ZQ-N",
-                ),
-                combinator: None,
-            },
-        ],
-    },
-    Complex {
-        parts: [
-            SelectorPart {
-                selector: Class(
-                    "_fluid-quad-image-label-v2_style_mixed-button__2og-m",
-                ),
-                combinator: None,
-            },
-        ],
-    },
-    Complex {
-        parts: [
-            SelectorPart {
-                selector: Class(
-                    "_fluid-quad-image-label-v2_style_mobile-close-button__3PB07",
-                ),
-                combinator: None,
-            },
-        ],
-    },
-    Complex {
-        parts: [
-            SelectorPart {
-                selector: Class(
-                    "_fluid-quad-image-label-v2_style_mobile-double-border-link-focus__1Oz9p",
-                ),
-                combinator: None,
-            },
-            SelectorPart {
-                selector: Class(
-                    "_fluid-quad-image-label-v2_style_focus-visible__3HkmX",
-                ),
-                combinator: None,
-            },
-        ],
-    },
-    Complex {
-        parts: [
-            SelectorPart {
-                selector: Class(
-                    "_fluid-quad-image-label-v2_style_mobile-double-border-link-focus__1Oz9p",
-                ),
-                combinator: None,
-            },
-        ],
-    },
-    Complex {
-        parts: [
-            SelectorPart {
-                selector: Class(
-                    "_fluid-quad-image-label-v2_style_mosaic-card-body__1HmTs",
-                ),
-                combinator: None,
-            },
-        ],
-    },
-    Complex {
-        parts: [
-            SelectorPart {
-                selector: Class(
-                    "_fluid-quad-image-label-v2_style_mosaic-card__1C-_R",
-                ),
-                combinator: None,
-            },
-        ],
-    },
-    Complex {
-        parts: [
-            SelectorPart {
-                selector: Class(
-                    "_fluid-quad-image-label-v2_style_negative-button__1Dvqz",
-                ),
-                combinator: None,
-            },
-        ],
-    },
-    Complex {
-        parts: [
-            SelectorPart {
-                selector: Class(
-                    "_fluid-quad-image-label-v2_style_negativeMarginAdjust__1nqu9",
-                ),
-                combinator: None,
-            },
-        ],
-    },
-    Complex {
-        parts: [
-            SelectorPart {
-                selector: Class(
-                    "_fluid-quad-image-label-v2_style_oneLineTruncation__2WWse",
-                ),
-                combinator: None,
-            },
-        ],
-    },
-    Complex {
-        parts: [
-            SelectorPart {
-                selector: Class(
-                    "_fluid-quad-image-label-v2_style_overlay__3Sx3u",
-                ),
-                combinator: None,
-            },
-        ],
-    },
-    Complex {
-        parts: [
-            SelectorPart {
-                selector: Class(
-                    "_fluid-quad-image-label-v2_style_positive-button__3UOC3",
-                ),
-                combinator: None,
-            },
-        ],
-    },
-    Complex {
-        parts: [
-            SelectorPart {
-                selector: Class(
-                    "_fluid-quad-image-label-v2_style_poster-image__1W0yA",
-                ),
-                combinator: None,
-            },
-        ],
-    },
-    Complex {
-        parts: [
-            SelectorPart {
-                selector: Class(
-                    "_fluid-quad-image-label-v2_style_quadrantContainer__3TMqG",
-                ),
-                combinator: None,
-            },
-        ],
-    },
-    Complex {
-        parts: [
-            SelectorPart {
-                selector: Class(
-                    "_fluid-quad-image-label-v2_style_rightQuadrant__PI01n",
-                ),
-                combinator: None,
-            },
-        ],
-    },
-    Complex {
-        parts: [
-            SelectorPart {
-                selector: Class(
-                    "_fluid-quad-image-label-v2_style_smartText__ubpEw",
-                ),
-                combinator: None,
-            },
-        ],
-    },
-    Complex {
-        parts: [
-            SelectorPart {
-                selector: Class(
-                    "_fluid-quad-image-label-v2_style_spCSRFTreatment__-hwVO",
-                ),
-                combinator: None,
-            },
-        ],
-    },
-    Complex {
-        parts: [
-            SelectorPart {
-                selector: Class(
-                    "_fluid-quad-image-label-v2_style_spacer__7Pyg3",
-                ),
-                combinator: None,
-            },
-        ],
-    },
-    Complex {
-        parts: [
-            SelectorPart {
-                selector: Class(
-                    "_fluid-quad-image-label-v2_style_stacking-context__3PbQE",
-                ),
-                combinator: None,
-            },
-        ],
-    },
-    Complex {
-        parts: [
-            SelectorPart {
-                selector: Class(
-                    "_fluid-quad-image-label-v2_style_theming-background-override__1HfzJ",
-                ),
-                combinator: None,
-            },
-        ],
-    },
-    Complex {
-        parts: [
-            SelectorPart {
-                selector: Class(
-                    "_fluid-quad-image-label-v2_style_theming-text-color__2f7xc",
-                ),
-                combinator: Descendant,
-            },
-            SelectorPart {
-                selector: Type(
-                    "a",
-                ),
-                combinator: None,
-            },
-        ],
-    },
-    Complex {
-        parts: [
-            SelectorPart {
-                selector: Class(
-                    "_fluid-quad-image-label-v2_style_theming-text-color__2f7xc",
-                ),
-                combinator: None,
-            },
-        ],
-    },
-    Complex {
-        parts: [
-            SelectorPart {
-                selector: Class(
-                    "_fluid-quad-image-label-v2_style_themingTextColorWhite__1zryO",
-                ),
-                combinator: None,
-            },
-        ],
-    },
-    Complex {
-        parts: [
-            SelectorPart {
-                selector: Class(
-                    "_fluid-quad-image-label-v2_style_themingTextColor__1YKkf",
-                ),
-                combinator: Descendant,
-            },
-            SelectorPart {
-                selector: Type(
-                    "a",
-                ),
-                combinator: Descendant,
-            },
-            SelectorPart {
-                selector: Type(
-                    "span",
-                ),
-                combinator: None,
-            },
-        ],
-    },
-    Complex {
-        parts: [
-            SelectorPart {
-                selector: Class(
-                    "_fluid-quad-image-label-v2_style_themingTextColor__1YKkf",
-                ),
-                combinator: Descendant,
-            },
-            SelectorPart {
-                selector: Type(
-                    "a",
-                ),
-                combinator: None,
-            },
-        ],
-    },
-    Complex {
-        parts: [
-            SelectorPart {
-                selector: Class(
-                    "_fluid-quad-image-label-v2_style_themingTextColor__1YKkf",
-                ),
-                combinator: None,
-            },
-        ],
-    },
-    Complex {
-        parts: [
-            SelectorPart {
-                selector: Class(
-                    "_fluid-quad-image-label-v2_style_themingTextColor__1oQsI",
-                ),
-                combinator: None,
-            },
-        ],
-    },
-    Complex {
-        parts: [
-            SelectorPart {
-                selector: Class(
-                    "_fluid-quad-image-label-v2_style_themingTextColor__2LCvL",
-                ),
-                combinator: Descendant,
-            },
-            SelectorPart {
-                selector: Type(
-                    "a",
-                ),
-                combinator: Descendant,
-            },
-            SelectorPart {
-                selector: Type(
-                    "span",
-                ),
-                combinator: None,
-            },
-        ],
-    },
-    Complex {
-        parts: [
-            SelectorPart {
-                selector: Class(
-                    "_fluid-quad-image-label-v2_style_themingTextColor__2LCvL",
-                ),
-                combinator: Descendant,
-            },
-            SelectorPart {
-                selector: Type(
-                    "a",
-                ),
-                combinator: None,
-            },
-        ],
-    },
-    Complex {
-        parts: [
-            SelectorPart {
-                selector: Class(
-                    "_fluid-quad-image-label-v2_style_themingTextColor__2LCvL",
-                ),
-                combinator: None,
-            },
-        ],
-    },
-    Complex {
-        parts: [
-            SelectorPart {
-                selector: Class(
-                    "_fluid-quad-image-label-v2_style_themingTextColor__lrzuC",
-                ),
-                combinator: Descendant,
-            },
-            SelectorPart {
-                selector: Type(
-                    "a",
-                ),
-                combinator: Descendant,
-            },
-            SelectorPart {
-                selector: Type(
-                    "span",
-                ),
-                combinator: None,
-            },
-        ],
-    },
-    Complex {
-        parts: [
-            SelectorPart {
-                selector: Class(
-                    "_fluid-quad-image-label-v2_style_themingTextColor__lrzuC",
-                ),
-                combinator: Descendant,
-            },
-            SelectorPart {
-                selector: Type(
-                    "a",
-                ),
-                combinator: None,
-            },
-        ],
-    },
-    Complex {
-        parts: [
-            SelectorPart {
-                selector: Class(
-                    "_fluid-quad-image-label-v2_style_themingTextColor__lrzuC",
-                ),
-                combinator: None,
-            },
-        ],
-    },
-    Complex {
-        parts: [
-            SelectorPart {
-                selector: Class(
-                    "_fluid-quad-image-label-v2_style_three-pack__5s3hP",
-                ),
-                combinator: None,
-            },
-        ],
-    },
-    Complex {
-        parts: [
-            SelectorPart {
-                selector: Class(
-                    "_fluid-quad-image-label-v2_style_threeLineTruncation__UkUjj",
-                ),
-                combinator: None,
-            },
-        ],
-    },
-    Complex {
-        parts: [
-            SelectorPart {
-                selector: Class(
-                    "_fluid-quad-image-label-v2_style_tile-container__1QgAV",
-                ),
-                combinator: None,
-            },
-        ],
-    },
-    Complex {
-        parts: [
-            SelectorPart {
-                selector: Class(
-                    "_fluid-quad-image-label-v2_style_tile-grid__QMxNY",
-                ),
-                combinator: None,
-            },
-        ],
-    },
-    Complex {
-        parts: [
-            SelectorPart {
-                selector: Class(
-                    "_fluid-quad-image-label-v2_style_tile-link__38lTa",
-                ),
-                combinator: None,
-            },
-        ],
-    },
-    Complex {
-        parts: [
-            SelectorPart {
-                selector: Class(
-                    "_fluid-quad-image-label-v2_style_tile-theming__3eeyj",
-                ),
-                combinator: Child,
-            },
-            SelectorPart {
-                selector: Class(
-                    "_fluid-quad-image-label-v2_style_image-container__2OiZA",
-                ),
-                combinator: None,
-            },
-        ],
-    },
-    Complex {
-        parts: [
-            SelectorPart {
-                selector: Class(
-                    "_fluid-quad-image-label-v2_style_tile-theming__3eeyj",
-                ),
-                combinator: None,
-            },
-        ],
-    },
-    Complex {
-        parts: [
-            SelectorPart {
-                selector: Class(
-                    "_fluid-quad-image-label-v2_style_truncation__x9-69",
-                ),
-                combinator: None,
-            },
-        ],
-    },
-    Complex {
-        parts: [
-            SelectorPart {
-                selector: Class(
-                    "_fluid-quad-image-label-v2_style_twoLineTruncation__16TLV",
-                ),
-                combinator: None,
-            },
-        ],
-    },
-    Complex {
-        parts: [
-            SelectorPart {
-                selector: Class(
-                    "_fluid-quad-image-label-v2_style_video-container__1hKS1",
-                ),
-                combinator: None,
-            },
-            SelectorPart {
-                selector: Class(
-                    "_fluid-quad-image-label-v2_style_show-video__xX4WM",
-                ),
-                combinator: None,
-            },
-        ],
-    },
-    Complex {
-        parts: [
-            SelectorPart {
-                selector: Class(
-                    "_fluid-quad-image-label-v2_style_video-container__1hKS1",
-                ),
-                combinator: None,
-            },
-        ],
-    },
-    Complex {
-        parts: [
-            SelectorPart {
-                selector: Class(
-                    "_fluid-quad-image-label-v2_style_wd-backdrop-data__1znxG",
-                ),
-                combinator: None,
-            },
-        ],
-    },
-    Complex {
-        parts: [
-            SelectorPart {
-                selector: Class(
-                    "_fluid-quad-image-label-v2_style_wd-card-link-focus__sm6Xn",
-                ),
-                combinator: None,
-            },
-        ],
-    },
-    Complex {
-        parts: [
-            SelectorPart {
-                selector: Class(
-                    "_fluid-quad-image-label-v2_style_wdHeader__Edrev",
-                ),
-                combinator: None,
-            },
-        ],
-    },
-    Complex {
-        parts: [
-            SelectorPart {
-                selector: Class(
-                    "_quad-category-card_desktopStyle_cardBody__3Rdh1",
-                ),
-                combinator: None,
-            },
-        ],
-    },
-    Complex {
-        parts: [
-            SelectorPart {
-                selector: Class(
-                    "_quad-category-card_desktopStyle_categoryImage__35jKN",
-                ),
-                combinator: None,
-            },
-        ],
-    },
-    Complex {
-        parts: [
-            SelectorPart {
-                selector: Class(
-                    "_quad-category-card_desktopStyle_category__3flCQ",
-                ),
-                combinator: None,
-            },
-        ],
-    },
-    Complex {
-        parts: [
-            SelectorPart {
-                selector: Class(
-                    "_quad-category-card_desktopStyle_heroCategory__3KS3k",
-                ),
-                combinator: None,
-            },
-        ],
-    },
-    Complex {
-        parts: [
-            SelectorPart {
-                selector: Class(
-                    "_quad-category-card_desktopStyle_heroImage__2V8-9",
-                ),
-                combinator: None,
-            },
-        ],
-    },
-    Complex {
-        parts: [
-            SelectorPart {
-                selector: Class(
-                    "_quad-category-card_desktopStyle_heroLink__1EhW2",
-                ),
-                combinator: None,
-            },
-        ],
-    },
-    Complex {
-        parts: [
-            SelectorPart {
-                selector: Class(
-                    "_quad-category-card_desktopStyle_leftMost__1LmQB",
-                ),
-                combinator: None,
-            },
-        ],
-    },
-    Complex {
-        parts: [
-            SelectorPart {
-                selector: Class(
-                    "_quad-category-card_fluid_fluidCardBody__3TzJ4",
-                ),
-                combinator: None,
-            },
-        ],
-    },
-    Complex {
-        parts: [
-            SelectorPart {
-                selector: Class(
-                    "_quad-category-card_fluid_fluidCard__3hmFA",
-                ),
-                combinator: None,
-            },
-        ],
-    },
-    Complex {
-        parts: [
-            SelectorPart {
-                selector: Class(
-                    "_quad-category-card_image_asin-container-full-height__MOKlF",
-                ),
-                combinator: None,
-            },
-        ],
-    },
-    Complex {
-        parts: [
-            SelectorPart {
-                selector: Class(
-                    "_quad-category-card_image_asin-container-white-box__3Stwp",
-                ),
-                combinator: Descendant,
-            },
-            SelectorPart {
-                selector: Type(
-                    "img",
-                ),
-                combinator: None,
-            },
-        ],
-    },
-    Complex {
-        parts: [
-            SelectorPart {
-                selector: Class(
-                    "_quad-category-card_image_asin-container-white-box__3Stwp",
-                ),
-                combinator: None,
-            },
-            SelectorPart {
-                selector: Class(
-                    "_quad-category-card_image_reduce-image-height__23dy8",
-                ),
-                combinator: None,
-            },
-        ],
-    },
-    Complex {
-        parts: [
-            SelectorPart {
-                selector: Class(
-                    "_quad-category-card_image_asin-container-white-box__3Stwp",
-                ),
-                combinator: None,
-            },
-        ],
-    },
-    Complex {
-        parts: [
-            SelectorPart {
-                selector: Class(
-                    "_quad-category-card_image_asin-container__LRY5p",
-                ),
-                combinator: Descendant,
-            },
-            SelectorPart {
-                selector: Type(
-                    "img",
-                ),
-                combinator: None,
-            },
-        ],
-    },
-    Complex {
-        parts: [
-            SelectorPart {
-                selector: Class(
-                    "_quad-category-card_image_asin-container__LRY5p",
-                ),
-                combinator: None,
-            },
-            SelectorPart {
-                selector: Class(
-                    "_quad-category-card_image_border-radius-top-only__2tZ_O",
-                ),
-                combinator: None,
-            },
-        ],
-    },
-    Complex {
-        parts: [
-            SelectorPart {
-                selector: Class(
-                    "_quad-category-card_image_asin-container__LRY5p",
-                ),
-                combinator: None,
-            },
-            SelectorPart {
-                selector: Class(
-                    "_quad-category-card_image_reduce-image-height__23dy8",
-                ),
-                combinator: None,
-            },
-        ],
-    },
-    Complex {
-        parts: [
-            SelectorPart {
-                selector: Class(
-                    "_quad-category-card_image_asin-container__LRY5p",
-                ),
-                combinator: None,
-            },
-        ],
-    },
-    Complex {
-        parts: [
-            SelectorPart {
-                selector: Class(
-                    "_quad-category-card_image_base-padding__mNE_u",
-                ),
-                combinator: Descendant,
-            },
-            SelectorPart {
-                selector: Type(
-                    "img",
-                ),
-                combinator: None,
-            },
-        ],
-    },
-    Complex {
-        parts: [
-            SelectorPart {
-                selector: Class(
-                    "_quad-category-card_image_round-corners__22iOW",
-                ),
-                combinator: None,
-            },
-        ],
-    },
-    Complex {
-        parts: [
-            SelectorPart {
-                selector: Class(
-                    "_quad-category-card_image_small-padding__3ZjS-",
-                ),
-                combinator: Descendant,
-            },
-            SelectorPart {
-                selector: Type(
-                    "img",
-                ),
-                combinator: None,
-            },
-        ],
-    },
-    Complex {
-        parts: [
-            SelectorPart {
-                selector: Class(
-                    "_quad-category-card_mobileStyle_cardBody__3ODbW",
-                ),
-                combinator: None,
-            },
-        ],
-    },
-    Complex {
-        parts: [
-            SelectorPart {
-                selector: Class(
-                    "_quad-category-card_mobileStyle_categoryContainer__2xY0I",
-                ),
-                combinator: None,
-            },
-        ],
-    },
-    Complex {
-        parts: [
-            SelectorPart {
-                selector: Class(
-                    "_quad-category-card_mobileStyle_categoryImage__3hSFw",
-                ),
-                combinator: None,
-            },
-        ],
-    },
-    Complex {
-        parts: [
-            SelectorPart {
-                selector: Class(
-                    "_quad-category-card_mobileStyle_category__1amt4",
-                ),
-                combinator: None,
-            },
-        ],
-    },
-    Complex {
-        parts: [
-            SelectorPart {
-                selector: Class(
-                    "_quad-category-card_mobileStyle_heroImage__1SewP",
-                ),
-                combinator: None,
-            },
-        ],
-    },
-    Complex {
-        parts: [
-            SelectorPart {
-                selector: Class(
-                    "_quad-category-card_mobileStyle_leftMost__3WtU6",
-                ),
-                combinator: None,
-            },
-        ],
-    },
-    Complex {
-        parts: [
-            SelectorPart {
-                selector: Class(
-                    "_quad-category-card_style_dashboard-card-with-border__1e4z_",
-                ),
-                combinator: Descendant,
-            },
-            SelectorPart {
-                selector: Type(
-                    "a",
-                ),
-                combinator: None,
-            },
-        ],
-    },
-    Complex {
-        parts: [
-            SelectorPart {
-                selector: Class(
-                    "_quad-category-card_style_dashboard-card-with-border__1e4z_",
-                ),
-                combinator: None,
-            },
-        ],
-    },
-    Complex {
-        parts: [
-            SelectorPart {
-                selector: Class(
-                    "_quad-category-card_style_fluidImageContainer__2jd50",
-                ),
-                combinator: Descendant,
-            },
-            SelectorPart {
-                selector: Class(
-                    "_quad-category-card_style_fluidImage__iJ3aE",
-                ),
-                combinator: None,
-            },
-            SelectorPart {
-                selector: Class(
-                    "_quad-category-card_style_fluidLandscapeImage__3eTVC",
-                ),
-                combinator: None,
-            },
-        ],
-    },
-    Complex {
-        parts: [
-            SelectorPart {
-                selector: Class(
-                    "_quad-category-card_style_fluidImageContainer__2jd50",
-                ),
-                combinator: Descendant,
-            },
-            SelectorPart {
-                selector: Class(
-                    "_quad-category-card_style_fluidImage__iJ3aE",
-                ),
-                combinator: None,
-            },
-            SelectorPart {
-                selector: Class(
-                    "_quad-category-card_style_fluidPortraitImage__3yQ-X",
-                ),
-                combinator: None,
-            },
-        ],
-    },
-    Complex {
-        parts: [
-            SelectorPart {
-                selector: Class(
-                    "_quad-category-card_style_fluidImageContainer__2jd50",
-                ),
-                combinator: Descendant,
-            },
-            SelectorPart {
-                selector: Class(
-                    "_quad-category-card_style_fluidImage__iJ3aE",
-                ),
-                combinator: None,
-            },
-        ],
-    },
-    Complex {
-        parts: [
-            SelectorPart {
-                selector: Class(
-                    "_quad-category-card_style_fluidImageContainer__2jd50",
-                ),
-                combinator: None,
-            },
-        ],
-    },
-    Complex {
-        parts: [
-            SelectorPart {
-                selector: Class(
-                    "_quad-category-card_style_gwm-link-footer__3EX7d",
-                ),
-                combinator: None,
-            },
-        ],
-    },
-    Complex {
-        parts: [
-            SelectorPart {
-                selector: Class(
-                    "_quad-category-card_style_heading__1mnEu",
-                ),
-                combinator: None,
-            },
-        ],
-    },
-    Complex {
-        parts: [
-            SelectorPart {
-                selector: Class(
-                    "_quad-category-card_style_themingTextColor__1w6Ut",
-                ),
-                combinator: Descendant,
-            },
-            SelectorPart {
-                selector: Type(
-                    "a",
-                ),
-                combinator: Descendant,
-            },
-            SelectorPart {
-                selector: Type(
-                    "span",
-                ),
-                combinator: None,
-            },
-        ],
-    },
-    Complex {
-        parts: [
-            SelectorPart {
-                selector: Class(
-                    "_quad-category-card_style_themingTextColor__1w6Ut",
-                ),
-                combinator: Descendant,
-            },
-            SelectorPart {
-                selector: Type(
-                    "a",
-                ),
-                combinator: None,
-            },
-        ],
-    },
-    Complex {
-        parts: [
-            SelectorPart {
-                selector: Class(
-                    "_quad-category-card_style_themingTextColor__1w6Ut",
-                ),
-                combinator: None,
-            },
-        ],
-    },
-    Complex {
-        parts: [
-            SelectorPart {
-                selector: Class(
-                    "_text-link-stripe-v2_style_textlinkstripe__3aQhz",
-                ),
-                combinator: None,
-            },
-        ],
-    },
-    Complex {
-        parts: [
-            SelectorPart {
-                selector: Class(
-                    "a-lt-ie9",
-                ),
-                combinator: Descendant,
-            },
-            SelectorPart {
-                selector: Class(
-                    "gw-card-layout",
-                ),
-                combinator: Descendant,
-            },
-            SelectorPart {
-                selector: Class(
-                    "a-cardui",
-                ),
-                combinator: Descendant,
-            },
-            SelectorPart {
-                selector: Class(
-                    "a-cardui-body",
-                ),
-                combinator: None,
-            },
-        ],
-    },
-    Complex {
-        parts: [
-            SelectorPart {
-                selector: Class(
-                    "card-flow-row-break",
-                ),
-                combinator: None,
-            },
-        ],
-    },
-    Complex {
-        parts: [
-            SelectorPart {
-                selector: Class(
-                    "gw-auto-height",
-                ),
-                combinator: None,
-            },
-        ],
-    },
-    Complex {
-        parts: [
-            SelectorPart {
-                selector: Class(
-                    "gw-card-layout",
-                ),
-                combinator: Descendant,
-            },
-            SelectorPart {
-                selector: Class(
-                    "a-cardui",
-                ),
-                combinator: Descendant,
-            },
-            SelectorPart {
-                selector: Class(
-                    "a-cardui-body",
-                ),
-                combinator: None,
-            },
-        ],
-    },
-    Complex {
-        parts: [
-            SelectorPart {
-                selector: Class(
-                    "gw-card-layout",
-                ),
-                combinator: Descendant,
-            },
-            SelectorPart {
-                selector: Class(
-                    "a-cardui",
-                ),
-                combinator: Descendant,
-            },
-            SelectorPart {
-                selector: Class(
-                    "a-cardui-footer",
-                ),
-                combinator: None,
-            },
-        ],
-    },
-    Complex {
-        parts: [
-            SelectorPart {
-                selector: Class(
-                    "gw-card-layout",
-                ),
-                combinator: Descendant,
-            },
-            SelectorPart {
-                selector: Class(
-                    "a-cardui",
-                ),
-                combinator: Descendant,
-            },
-            SelectorPart {
-                selector: Class(
-                    "a-cardui-header",
-                ),
-                combinator: None,
-            },
-        ],
-    },
-    Complex {
-        parts: [
-            SelectorPart {
-                selector: Class(
-                    "gw-card-layout",
-                ),
-                combinator: Descendant,
-            },
-            SelectorPart {
-                selector: Class(
-                    "a-cardui",
-                ),
-                combinator: None,
-            },
-            SelectorPart {
-                selector: Class(
-                    "gw-media-card",
-                ),
-                combinator: Descendant,
-            },
-            SelectorPart {
-                selector: Class(
-                    "a-cardui-body",
-                ),
-                combinator: None,
-            },
-        ],
-    },
-    Complex {
-        parts: [
-            SelectorPart {
-                selector: Class(
-                    "gw-card-layout",
-                ),
-                combinator: Descendant,
-            },
-            SelectorPart {
-                selector: Class(
-                    "a-cardui",
-                ),
-                combinator: None,
-            },
-            SelectorPart {
-                selector: Class(
-                    "gw-media-card",
-                ),
-                combinator: Descendant,
-            },
-            SelectorPart {
-                selector: Class(
-                    "a-cardui-footer",
-                ),
-                combinator: Descendant,
-            },
-            SelectorPart {
-                selector: Class(
-                    "a-link-normal",
-                ),
-                combinator: None,
-            },
-        ],
-    },
-    Complex {
-        parts: [
-            SelectorPart {
-                selector: Class(
-                    "gw-card-layout",
-                ),
-                combinator: Descendant,
-            },
-            SelectorPart {
-                selector: Class(
-                    "a-cardui",
-                ),
-                combinator: None,
-            },
-            SelectorPart {
-                selector: Class(
-                    "gw-media-card",
-                ),
-                combinator: Descendant,
-            },
-            SelectorPart {
-                selector: Class(
-                    "a-cardui-footer",
-                ),
-                combinator: None,
-            },
-        ],
-    },
-    Complex {
-        parts: [
-            SelectorPart {
-                selector: Class(
-                    "gw-card-layout",
-                ),
-                combinator: Descendant,
-            },
-            SelectorPart {
-                selector: Class(
-                    "a-cardui",
-                ),
-                combinator: None,
-            },
-            SelectorPart {
-                selector: Class(
-                    "gw-media-card",
-                ),
-                combinator: Descendant,
-            },
-            SelectorPart {
-                selector: Class(
-                    "a-cardui-header",
-                ),
-                combinator: Descendant,
-            },
-            SelectorPart {
-                selector: Type(
-                    "h3",
-                ),
-                combinator: None,
-            },
-        ],
-    },
-    Complex {
-        parts: [
-            SelectorPart {
-                selector: Class(
-                    "gw-card-layout",
-                ),
-                combinator: Descendant,
-            },
-            SelectorPart {
-                selector: Class(
-                    "a-cardui",
-                ),
-                combinator: None,
-            },
-            SelectorPart {
-                selector: Class(
-                    "gw-media-card",
-                ),
-                combinator: Descendant,
-            },
-            SelectorPart {
-                selector: Class(
-                    "a-cardui-header",
-                ),
-                combinator: None,
-            },
-        ],
-    },
-    Complex {
-        parts: [
-            SelectorPart {
-                selector: Class(
-                    "gw-card-layout",
-                ),
-                combinator: Descendant,
-            },
-            SelectorPart {
-                selector: Class(
-                    "a-cardui",
-                ),
-                combinator: None,
-            },
-            SelectorPart {
-                selector: Class(
-                    "gw-media-card",
-                ),
-                combinator: Descendant,
-            },
-            SelectorPart {
-                selector: Class(
-                    "asinBackground",
-                ),
-                combinator: None,
-            },
-        ],
-    },
-    Complex {
-        parts: [
-            SelectorPart {
-                selector: Class(
-                    "gw-card-layout",
-                ),
-                combinator: Descendant,
-            },
-            SelectorPart {
-                selector: Class(
-                    "a-cardui",
-                ),
-                combinator: None,
-            },
-            SelectorPart {
-                selector: Class(
-                    "gw-media-card",
-                ),
-                combinator: Descendant,
-            },
-            SelectorPart {
-                selector: Class(
-                    "asinImage",
-                ),
-                combinator: Descendant,
-            },
-            SelectorPart {
-                selector: Type(
-                    "img",
-                ),
-                combinator: None,
-            },
-        ],
-    },
-    Complex {
-        parts: [
-            SelectorPart {
-                selector: Class(
-                    "gw-card-layout",
-                ),
-                combinator: Descendant,
-            },
-            SelectorPart {
-                selector: Class(
-                    "a-cardui",
-                ),
-                combinator: None,
-            },
-            SelectorPart {
-                selector: Class(
-                    "gw-media-card",
-                ),
-                combinator: Descendant,
-            },
-            SelectorPart {
-                selector: Class(
-                    "asinImage",
-                ),
-                combinator: None,
-            },
-        ],
-    },
-    Complex {
-        parts: [
-            SelectorPart {
-                selector: Class(
-                    "gw-card-layout",
-                ),
-                combinator: Descendant,
-            },
-            SelectorPart {
-                selector: Class(
-                    "a-cardui",
-                ),
-                combinator: None,
-            },
-            SelectorPart {
-                selector: Class(
-                    "gw-media-card",
-                ),
-                combinator: Descendant,
-            },
-            SelectorPart {
-                selector: Class(
-                    "backgroundGradient",
-                ),
-                combinator: None,
-            },
-        ],
-    },
-    Complex {
-        parts: [
-            SelectorPart {
-                selector: Class(
-                    "gw-card-layout",
-                ),
-                combinator: Descendant,
-            },
-            SelectorPart {
-                selector: Class(
-                    "a-cardui",
-                ),
-                combinator: None,
-            },
-            SelectorPart {
-                selector: Class(
-                    "gw-media-card",
-                ),
-                combinator: None,
-            },
-        ],
-    },
-    Complex {
-        parts: [
-            SelectorPart {
-                selector: Class(
-                    "gw-card-layout",
-                ),
-                combinator: Descendant,
-            },
-            SelectorPart {
-                selector: Class(
-                    "a-cardui",
-                ),
-                combinator: None,
-            },
-        ],
-    },
-    Complex {
-        parts: [
-            SelectorPart {
-                selector: Class(
-                    "gw-card-layout",
-                ),
-                combinator: Descendant,
-            },
-            SelectorPart {
-                selector: Class(
-                    "a-cardui-body",
-                ),
-                combinator: None,
-            },
-            SelectorPart {
-                selector: Class(
-                    "_fluid-fat-image-link-v2_bodyFooterStyle_cardBody__1YuQY",
-                ),
-                combinator: None,
-            },
-        ],
-    },
-    Complex {
-        parts: [
-            SelectorPart {
-                selector: Class(
-                    "gw-card-layout",
-                ),
-                combinator: Descendant,
-            },
-            SelectorPart {
-                selector: Class(
-                    "a-cardui-footer",
-                ),
-                combinator: None,
-            },
-            SelectorPart {
-                selector: Class(
-                    "_fluid-fat-image-link-v2_singleLinkStyle_footer__2cH0y",
-                ),
-                combinator: None,
-            },
-        ],
-    },
-    Complex {
-        parts: [
-            SelectorPart {
-                selector: Class(
-                    "gw-card-layout",
-                ),
-                combinator: Descendant,
-            },
-            SelectorPart {
-                selector: Class(
-                    "a-cardui-footer",
-                ),
-                combinator: None,
-            },
-            SelectorPart {
-                selector: Class(
-                    "_fluid-fat-image-link-v2_style_mergedLinksCta__3Npog",
-                ),
-                combinator: None,
-            },
-        ],
-    },
-    Complex {
-        parts: [
-            SelectorPart {
-                selector: Class(
-                    "gw-card-layout",
-                ),
-                combinator: Descendant,
-            },
-            SelectorPart {
-                selector: Class(
-                    "a-size-base",
-                ),
-                combinator: None,
-            },
-        ],
-    },
-    Complex {
-        parts: [
-            SelectorPart {
-                selector: Class(
-                    "gw-card-layout",
-                ),
-                combinator: Descendant,
-            },
-            SelectorPart {
-                selector: Class(
-                    "a-size-base-plus",
-                ),
-                combinator: None,
-            },
-        ],
-    },
-    Complex {
-        parts: [
-            SelectorPart {
-                selector: Class(
-                    "gw-card-layout",
-                ),
-                combinator: Descendant,
-            },
-            SelectorPart {
-                selector: Class(
-                    "a-size-large",
-                ),
-                combinator: None,
-            },
-        ],
-    },
-    Complex {
-        parts: [
-            SelectorPart {
-                selector: Class(
-                    "gw-card-layout",
-                ),
-                combinator: Descendant,
-            },
-            SelectorPart {
-                selector: Class(
-                    "a-size-medium",
-                ),
-                combinator: None,
-            },
-        ],
-    },
-    Complex {
-        parts: [
-            SelectorPart {
-                selector: Class(
-                    "gw-card-layout",
-                ),
-                combinator: Descendant,
-            },
-            SelectorPart {
-                selector: Class(
-                    "a-size-small",
-                ),
-                combinator: None,
-            },
-        ],
-    },
-    Complex {
-        parts: [
-            SelectorPart {
-                selector: Class(
-                    "gw-card-layout",
-                ),
-                combinator: Descendant,
-            },
-            SelectorPart {
-                selector: Class(
-                    "gw-col",
-                ),
-                combinator: None,
-            },
-            SelectorPart {
-                selector: Class(
-                    "gw-fixed-col",
-                ),
-                combinator: None,
-            },
-        ],
-    },
-    Complex {
-        parts: [
-            SelectorPart {
-                selector: Class(
-                    "gw-card-layout",
-                ),
-                combinator: Descendant,
-            },
-            SelectorPart {
-                selector: Type(
-                    "h2",
-                ),
-                combinator: None,
-            },
-        ],
-    },
-    Complex {
-        parts: [
-            SelectorPart {
-                selector: Class(
-                    "gw-card-layout",
-                ),
-                combinator: None,
-            },
-        ],
-    },
-    Complex {
-        parts: [
-            SelectorPart {
-                selector: Class(
-                    "gw-col",
-                ),
-                combinator: None,
-            },
-        ],
-    },
-    Complex {
-        parts: [
-            SelectorPart {
-                selector: Class(
-                    "gw-row",
-                ),
-                combinator: None,
-            },
-        ],
-    },
-    Complex {
-        parts: [
-            SelectorPart {
-                selector: Class(
-                    "nav-access-image",
-                ),
-                combinator: None,
-            },
-        ],
-    },
-    Complex {
-        parts: [
-            SelectorPart {
-                selector: Class(
-                    "nav-spinner",
-                ),
-                combinator: None,
-            },
-        ],
-    },
-    Complex {
-        parts: [
-            SelectorPart {
-                selector: Class(
-                    "nav-sprite-v1",
-                ),
-                combinator: Descendant,
-            },
-            SelectorPart {
-                selector: Class(
-                    "nav-icon",
-                ),
-                combinator: None,
-            },
-        ],
-    },
-    Complex {
-        parts: [
-            SelectorPart {
-                selector: Class(
-                    "nav-sprite-v1",
-                ),
-                combinator: Descendant,
-            },
-            SelectorPart {
-                selector: Class(
-                    "nav-sprite",
-                ),
-                combinator: None,
-            },
-        ],
-    },
-    Complex {
-        parts: [
-            SelectorPart {
-                selector: Class(
-                    "nav-timeline-icon",
-                ),
-                combinator: None,
-            },
-        ],
-    },
-    Complex {
-        parts: [
-            SelectorPart {
-                selector: Class(
-                    "nav-timeline-prime-icon",
-                ),
-                combinator: None,
-            },
-        ],
-    },
-    Complex {
-        parts: [
-            SelectorPart {
-                selector: Class(
-                    "truncate-1line",
-                ),
-                combinator: None,
-            },
-        ],
-    },
-    Complex {
-        parts: [
-            SelectorPart {
-                selector: Class(
-                    "truncate-2line",
-                ),
-                combinator: None,
-            },
-            SelectorPart {
-                selector: Class(
-                    "a-size-base",
-                ),
-                combinator: None,
-            },
-        ],
-    },
-    Complex {
-        parts: [
-            SelectorPart {
-                selector: Class(
-                    "truncate-2line",
-                ),
-                combinator: None,
-            },
-            SelectorPart {
-                selector: Class(
-                    "a-size-base-plus",
-                ),
-                combinator: None,
-            },
-        ],
-    },
-    Complex {
-        parts: [
-            SelectorPart {
-                selector: Class(
-                    "truncate-2line",
-                ),
-                combinator: None,
-            },
-            SelectorPart {
-                selector: Class(
-                    "a-size-large",
-                ),
-                combinator: None,
-            },
-        ],
-    },
-    Complex {
-        parts: [
-            SelectorPart {
-                selector: Class(
-                    "truncate-2line",
-                ),
-                combinator: None,
-            },
-            SelectorPart {
-                selector: Class(
-                    "a-size-medium",
-                ),
-                combinator: None,
-            },
-        ],
-    },
-    Complex {
-        parts: [
-            SelectorPart {
-                selector: Class(
-                    "truncate-2line",
-                ),
-                combinator: None,
-            },
-            SelectorPart {
-                selector: Class(
-                    "a-size-small",
-                ),
-                combinator: None,
-            },
-        ],
-    },
-    Complex {
-        parts: [
-            SelectorPart {
-                selector: Class(
-                    "truncate-2line",
-                ),
-                combinator: None,
-            },
-        ],
-    },
-    Complex {
-        parts: [
-            SelectorPart {
-                selector: Id(
-                    "gw-desktop-herotator",
-                ),
-                combinator: Descendant,
-            },
-            SelectorPart {
-                selector: Class(
-                    "a-carousel-viewport",
-                ),
-                combinator: None,
-            },
-        ],
-    },
-    Complex {
-        parts: [
-            SelectorPart {
-                selector: Id(
-                    "gw-desktop-herotator",
-                ),
-                combinator: None,
-            },
-            SelectorPart {
-                selector: Class(
-                    "tall",
-                ),
-                combinator: Descendant,
-            },
-            SelectorPart {
-                selector: Class(
-                    "a-carousel-container",
-                ),
-                combinator: None,
-            },
-        ],
-    },
-    Complex {
-        parts: [
-            SelectorPart {
-                selector: Id(
-                    "gw-desktop-herotator",
-                ),
-                combinator: None,
-            },
-            SelectorPart {
-                selector: Class(
-                    "tall",
-                ),
-                combinator: Descendant,
-            },
-            SelectorPart {
-                selector: Class(
-                    "a-carousel-controls",
-                ),
-                combinator: None,
-            },
-        ],
-    },
-    Complex {
-        parts: [
-            SelectorPart {
-                selector: Id(
-                    "gw-desktop-herotator",
-                ),
-                combinator: None,
-            },
-            SelectorPart {
-                selector: Class(
-                    "tall",
-                ),
-                combinator: Descendant,
-            },
-            SelectorPart {
-                selector: Class(
-                    "a-carousel-left",
-                ),
-                combinator: None,
-            },
-        ],
-    },
-    Complex {
-        parts: [
-            SelectorPart {
-                selector: Id(
-                    "gw-desktop-herotator",
-                ),
-                combinator: None,
-            },
-            SelectorPart {
-                selector: Class(
-                    "tall",
-                ),
-                combinator: Descendant,
-            },
-            SelectorPart {
-                selector: Class(
-                    "a-carousel-right",
-                ),
-                combinator: None,
-            },
-        ],
-    },
-    Complex {
-        parts: [
-            SelectorPart {
-                selector: Id(
-                    "gw-desktop-herotator",
-                ),
-                combinator: None,
-            },
-            SelectorPart {
-                selector: Class(
-                    "tall",
-                ),
-                combinator: Descendant,
-            },
-            SelectorPart {
-                selector: Class(
-                    "a-carousel-viewport",
-                ),
-                combinator: None,
-            },
-        ],
-    },
-    Complex {
-        parts: [
-            SelectorPart {
-                selector: Id(
-                    "gw-desktop-herotator",
-                ),
-                combinator: None,
-            },
-            SelectorPart {
-                selector: Class(
-                    "tall",
-                ),
-                combinator: None,
-            },
-            SelectorPart {
-                selector: Class(
-                    "single-slide-hero",
-                ),
-                combinator: Descendant,
-            },
-            SelectorPart {
-                selector: Class(
-                    "a-carousel-controls",
-                ),
-                combinator: None,
-            },
-        ],
-    },
-    Complex {
-        parts: [
-            SelectorPart {
-                selector: Id(
-                    "gw-desktop-herotator",
-                ),
-                combinator: None,
-            },
-            SelectorPart {
-                selector: Class(
-                    "tall",
-                ),
-                combinator: None,
-            },
-            SelectorPart {
-                selector: Class(
-                    "single-slide-hero",
-                ),
-                combinator: Descendant,
-            },
-            SelectorPart {
-                selector: Class(
-                    "a-carousel-viewport",
-                ),
-                combinator: None,
-            },
-        ],
-    },
-    Complex {
-        parts: [
-            SelectorPart {
-                selector: Id(
-                    "gw-desktop-herotator",
-                ),
-                combinator: None,
-            },
-            SelectorPart {
-                selector: Class(
-                    "tall",
-                ),
-                combinator: None,
-            },
-            SelectorPart {
-                selector: Class(
-                    "single-slide-hero",
-                ),
-                combinator: None,
-            },
-        ],
-    },
-    Complex {
-        parts: [
-            SelectorPart {
-                selector: Id(
-                    "gw-desktop-herotator",
-                ),
-                combinator: None,
-            },
-            SelectorPart {
-                selector: Class(
-                    "tall",
-                ),
-                combinator: None,
-            },
-        ],
-    },
-    Complex {
-        parts: [
-            SelectorPart {
-                selector: Id(
-                    "gw-desktop-herotator",
-                ),
-                combinator: None,
-            },
-        ],
-    },
-    Complex {
-        parts: [
-            SelectorPart {
-                selector: Id(
-                    "icp-touch-link-cop",
-                ),
-                combinator: None,
-            },
-        ],
-    },
-    Complex {
-        parts: [
-            SelectorPart {
-                selector: Id(
-                    "icp-touch-link-country",
-                ),
-                combinator: None,
-            },
-        ],
-    },
-    Complex {
-        parts: [
-            SelectorPart {
-                selector: Id(
-                    "icp-touch-link-language",
-                ),
-                combinator: None,
-            },
-        ],
-    },
-    Complex {
-        parts: [
-            SelectorPart {
-                selector: Id(
-                    "nav-flyout-ewc",
-                ),
-                combinator: Descendant,
-            },
-            SelectorPart {
-                selector: Class(
-                    "nav-flyout-buffer-left",
-                ),
-                combinator: None,
-            },
-        ],
-    },
-    Complex {
-        parts: [
-            SelectorPart {
-                selector: Id(
-                    "nav-flyout-ewc",
-                ),
-                combinator: Descendant,
-            },
-            SelectorPart {
-                selector: Class(
-                    "nav-flyout-buffer-right",
-                ),
-                combinator: None,
-            },
-        ],
-    },
-    Complex {
-        parts: [
-            SelectorPart {
-                selector: Type(
-                    "-webkit-media-controls-panel",
-                ),
-                combinator: None,
-            },
-        ],
-    },
-    Complex {
-        parts: [
-            SelectorPart {
-                selector: Type(
-                    "-webkit-media-controls-panel-container",
-                ),
-                combinator: None,
-            },
-        ],
-    },
-    Complex {
-        parts: [
-            SelectorPart {
-                selector: Type(
-                    "-webkit-media-controls-start-playback-button",
-                ),
-                combinator: None,
-            },
-        ],
-    },
-    Complex {
-        parts: [
-            SelectorPart {
-                selector: Type(
-                    "-webkit-scrollbar",
-                ),
-                combinator: None,
-            },
-        ],
-    },
-    Complex {
-        parts: [
-            SelectorPart {
-                selector: Type(
-                    "active",
-                ),
-                combinator: Descendant,
-            },
-            SelectorPart {
-                selector: Class(
-                    "_ameyal-product-shoveler_style_close-black-icon__3hkbe",
-                ),
-                combinator: None,
-            },
-        ],
-    },
-    Complex {
-        parts: [
-            SelectorPart {
-                selector: Type(
-                    "active",
-                ),
-                combinator: Descendant,
-            },
-            SelectorPart {
-                selector: Class(
-                    "_ameyal-product-shoveler_style_close-text__2-gwn",
-                ),
-                combinator: None,
-            },
-        ],
-    },
-    Complex {
-        parts: [
-            SelectorPart {
-                selector: Type(
-                    "active",
-                ),
-                combinator: Descendant,
-            },
-            SelectorPart {
-                selector: Class(
-                    "_cropped-image-link_style_close-black-icon__3hkbe",
-                ),
-                combinator: None,
-            },
-        ],
-    },
-    Complex {
-        parts: [
-            SelectorPart {
-                selector: Type(
-                    "active",
-                ),
-                combinator: Descendant,
-            },
-            SelectorPart {
-                selector: Class(
-                    "_cropped-image-link_style_close-text__2-gwn",
-                ),
-                combinator: None,
-            },
-        ],
-    },
-    Complex {
-        parts: [
-            SelectorPart {
-                selector: Type(
-                    "active",
-                ),
-                combinator: Descendant,
-            },
-            SelectorPart {
-                selector: Class(
-                    "_fluid-fat-image-link-v2_style_close-black-icon__3hkbe",
-                ),
-                combinator: None,
-            },
-        ],
-    },
-    Complex {
-        parts: [
-            SelectorPart {
-                selector: Type(
-                    "active",
-                ),
-                combinator: Descendant,
-            },
-            SelectorPart {
-                selector: Class(
-                    "_fluid-fat-image-link-v2_style_close-text__2-gwn",
-                ),
-                combinator: None,
-            },
-        ],
-    },
-    Complex {
-        parts: [
-            SelectorPart {
-                selector: Type(
-                    "active",
-                ),
-                combinator: Descendant,
-            },
-            SelectorPart {
-                selector: Class(
-                    "_fluid-quad-image-label-v2_style_close-black-icon__3hkbe",
-                ),
-                combinator: None,
-            },
-        ],
-    },
-    Complex {
-        parts: [
-            SelectorPart {
-                selector: Type(
-                    "active",
-                ),
-                combinator: Descendant,
-            },
-            SelectorPart {
-                selector: Class(
-                    "_fluid-quad-image-label-v2_style_close-text__2-gwn",
-                ),
-                combinator: None,
-            },
-        ],
-    },
-    Complex {
-        parts: [
-            SelectorPart {
-                selector: Type(
-                    "active",
-                ),
-                combinator: None,
-            },
-        ],
-    },
-    Complex {
-        parts: [
-            SelectorPart {
-                selector: Type(
-                    "after",
-                ),
-                combinator: None,
-            },
-        ],
-    },
-    Complex {
-        parts: [
-            SelectorPart {
-                selector: Type(
-                    "and",
-                ),
-                combinator: None,
-            },
-        ],
-    },
-    Complex {
-        parts: [
-            SelectorPart {
-                selector: Type(
-                    "before",
-                ),
-                combinator: None,
-            },
-        ],
-    },
-    Complex {
-        parts: [
-            SelectorPart {
-                selector: Type(
-                    "div",
-                ),
-                combinator: None,
-            },
-            SelectorPart {
-                selector: Id(
-                    "navSwmHoliday",
-                ),
-                combinator: None,
-            },
-            SelectorPart {
-                selector: Class(
-                    "nav-focus",
-                ),
-                combinator: None,
-            },
-        ],
-    },
-    Complex {
-        parts: [
-            SelectorPart {
-                selector: Type(
-                    "first-child",
-                ),
-                combinator: None,
-            },
-        ],
-    },
-    Complex {
-        parts: [
-            SelectorPart {
-                selector: Type(
-                    "first-letter",
-                ),
-                combinator: None,
-            },
-        ],
-    },
-    Complex {
-        parts: [
-            SelectorPart {
-                selector: Type(
-                    "focus",
-                ),
-                combinator: Descendant,
-            },
-            SelectorPart {
-                selector: Class(
-                    "_ameyal-product-shoveler_style_close-black-icon__3hkbe",
-                ),
-                combinator: None,
-            },
-        ],
-    },
-    Complex {
-        parts: [
-            SelectorPart {
-                selector: Type(
-                    "focus",
-                ),
-                combinator: Descendant,
-            },
-            SelectorPart {
-                selector: Class(
-                    "_ameyal-product-shoveler_style_close-text__2-gwn",
-                ),
-                combinator: None,
-            },
-        ],
-    },
-    Complex {
-        parts: [
-            SelectorPart {
-                selector: Type(
-                    "focus",
-                ),
-                combinator: Descendant,
-            },
-            SelectorPart {
-                selector: Class(
-                    "_cropped-image-link_style_close-black-icon__3hkbe",
-                ),
-                combinator: None,
-            },
-        ],
-    },
-    Complex {
-        parts: [
-            SelectorPart {
-                selector: Type(
-                    "focus",
-                ),
-                combinator: Descendant,
-            },
-            SelectorPart {
-                selector: Class(
-                    "_cropped-image-link_style_close-text__2-gwn",
-                ),
-                combinator: None,
-            },
-        ],
-    },
-    Complex {
-        parts: [
-            SelectorPart {
-                selector: Type(
-                    "focus",
-                ),
-                combinator: Descendant,
-            },
-            SelectorPart {
-                selector: Class(
-                    "_fluid-fat-image-link-v2_style_close-black-icon__3hkbe",
-                ),
-                combinator: None,
-            },
-        ],
-    },
-    Complex {
-        parts: [
-            SelectorPart {
-                selector: Type(
-                    "focus",
-                ),
-                combinator: Descendant,
-            },
-            SelectorPart {
-                selector: Class(
-                    "_fluid-fat-image-link-v2_style_close-text__2-gwn",
-                ),
-                combinator: None,
-            },
-        ],
-    },
-    Complex {
-        parts: [
-            SelectorPart {
-                selector: Type(
-                    "focus",
-                ),
-                combinator: Descendant,
-            },
-            SelectorPart {
-                selector: Class(
-                    "_fluid-quad-image-label-v2_style_close-black-icon__3hkbe",
-                ),
-                combinator: None,
-            },
-        ],
-    },
-    Complex {
-        parts: [
-            SelectorPart {
-                selector: Type(
-                    "focus",
-                ),
-                combinator: Descendant,
-            },
-            SelectorPart {
-                selector: Class(
-                    "_fluid-quad-image-label-v2_style_close-text__2-gwn",
-                ),
-                combinator: None,
-            },
-        ],
-    },
-    Complex {
-        parts: [
-            SelectorPart {
-                selector: Type(
-                    "focus",
-                ),
-                combinator: None,
-            },
-        ],
-    },
-    Complex {
-        parts: [
-            SelectorPart {
-                selector: Type(
-                    "focus-visible",
-                ),
-                combinator: None,
-            },
-        ],
-    },
-    Complex {
-        parts: [
-            SelectorPart {
-                selector: Type(
-                    "h2",
-                ),
-                combinator: None,
-            },
-            SelectorPart {
-                selector: Class(
-                    "truncate-2line",
-                ),
-                combinator: None,
-            },
-        ],
-    },
-    Complex {
-        parts: [
-            SelectorPart {
-                selector: Type(
-                    "hover",
-                ),
-                combinator: Descendant,
-            },
-            SelectorPart {
-                selector: Class(
-                    "_ameyal-product-shoveler_style_close-black-icon__3hkbe",
-                ),
-                combinator: None,
-            },
-        ],
-    },
-    Complex {
-        parts: [
-            SelectorPart {
-                selector: Type(
-                    "hover",
-                ),
-                combinator: Descendant,
-            },
-            SelectorPart {
-                selector: Class(
-                    "_ameyal-product-shoveler_style_close-text__2-gwn",
-                ),
-                combinator: None,
-            },
-        ],
-    },
-    Complex {
-        parts: [
-            SelectorPart {
-                selector: Type(
-                    "hover",
-                ),
-                combinator: Descendant,
-            },
-            SelectorPart {
-                selector: Class(
-                    "_cropped-image-link_style_close-black-icon__3hkbe",
-                ),
-                combinator: None,
-            },
-        ],
-    },
-    Complex {
-        parts: [
-            SelectorPart {
-                selector: Type(
-                    "hover",
-                ),
-                combinator: Descendant,
-            },
-            SelectorPart {
-                selector: Class(
-                    "_cropped-image-link_style_close-text__2-gwn",
-                ),
-                combinator: None,
-            },
-        ],
-    },
-    Complex {
-        parts: [
-            SelectorPart {
-                selector: Type(
-                    "hover",
-                ),
-                combinator: Descendant,
-            },
-            SelectorPart {
-                selector: Class(
-                    "_fluid-fat-image-link-v2_style_close-black-icon__3hkbe",
-                ),
-                combinator: None,
-            },
-        ],
-    },
-    Complex {
-        parts: [
-            SelectorPart {
-                selector: Type(
-                    "hover",
-                ),
-                combinator: Descendant,
-            },
-            SelectorPart {
-                selector: Class(
-                    "_fluid-fat-image-link-v2_style_close-text__2-gwn",
-                ),
-                combinator: None,
-            },
-        ],
-    },
-    Complex {
-        parts: [
-            SelectorPart {
-                selector: Type(
-                    "hover",
-                ),
-                combinator: Descendant,
-            },
-            SelectorPart {
-                selector: Class(
-                    "_fluid-quad-image-label-v2_style_close-black-icon__3hkbe",
-                ),
-                combinator: None,
-            },
-        ],
-    },
-    Complex {
-        parts: [
-            SelectorPart {
-                selector: Type(
-                    "hover",
-                ),
-                combinator: Descendant,
-            },
-            SelectorPart {
-                selector: Class(
-                    "_fluid-quad-image-label-v2_style_close-text__2-gwn",
-                ),
-                combinator: None,
-            },
-        ],
-    },
-    Complex {
-        parts: [
-            SelectorPart {
-                selector: Type(
-                    "hover",
-                ),
-                combinator: None,
-            },
-        ],
-    },
-    Complex {
-        parts: [
-            SelectorPart {
-                selector: Type(
-                    "last-child",
-                ),
-                combinator: None,
-            },
-        ],
-    },
-    Complex {
-        parts: [
-            SelectorPart {
-                selector: Type(
-                    "span",
-                ),
-                combinator: None,
-            },
-        ],
-    },
-]
-Complex { parts: [SelectorPart { selector: Class("_cropped-image-link_style_centerImage-focusable__1JvMN"), combinator: None }] } -> [1666]
-Complex { parts: [SelectorPart { selector: Class("_cropped-image-link_style_centerImage__1rzYI"), combinator: None }] } -> [1666]
-Complex { parts: [SelectorPart { selector: Class("_cropped-image-link_style_cropped-image-link__3winf"), combinator: None }] } -> [1662]
-Complex { parts: [SelectorPart { selector: Class("_cropped-image-link_style_fluidImageContainer__2jd50"), combinator: Descendant }, SelectorPart { selector: Class("_cropped-image-link_style_fluidImage__iJ3aE"), combinator: None }] } -> [1671]
-Complex { parts: [SelectorPart { selector: Class("_cropped-image-link_style_fluidImageContainer__2jd50"), combinator: None }] } -> [1669]
-Complex { parts: [SelectorPart { selector: Class("_fluid-fat-image-link-v2_singleLinkStyle_bodyFooterLink__9LvH0"), combinator: None }] } -> [1854, 2877, 5186]
-Complex { parts: [SelectorPart { selector: Class("_fluid-fat-image-link-v2_style_fluidFatImageLink__1nw4J"), combinator: None }] } -> [1844, 2867, 5176]
-Complex { parts: [SelectorPart { selector: Class("_fluid-fat-image-link-v2_style_fluidImageContainer__2SOMr"), combinator: Descendant }, SelectorPart { selector: Class("_fluid-fat-image-link-v2_style_fluidImage__gTBjA"), combinator: None }] } -> [1861, 2884, 5193]
-Complex { parts: [SelectorPart { selector: Class("_fluid-fat-image-link-v2_style_fluidImageContainer__2SOMr"), combinator: None }] } -> [1859, 2882, 5191]
-Complex { parts: [SelectorPart { selector: Class("_fluid-fat-image-link-v2_style_fluidImageContainer__2vGwp"), combinator: None }] } -> [1857, 2880, 5189]
-Complex { parts: [SelectorPart { selector: Class("_fluid-quad-image-label-v2_style_centerImage__30wh-"), combinator: None }] } -> [1922, 1940, 1960, 1978, 2051, 2069, 2089, 2107, 2180, 2198, 2218, 2236, 2500, 2518, 2538, 2556, 2629, 2647, 2667, 2685, 2758, 2776, 2796, 2814, 3370, 3388, 3408, 3426, 3499, 3517, 3537, 3555, 3628, 3646, 3666, 3684, 3762, 3780, 3800, 3818, 4281, 4299, 4319, 4337, 4410, 4428, 4448, 4466, 4544, 4562, 4582, 4600, 4673, 4691, 4711, 4729, 5255, 5273, 5293, 5311, 5383, 5401, 5421, 5439, 5511, 5529, 5549, 5567]
-Complex { parts: [SelectorPart { selector: Class("_fluid-quad-image-label-v2_style_fluidImageContainer__2SOMr"), combinator: Descendant }, SelectorPart { selector: Class("_fluid-quad-image-label-v2_style_fluidImage__gTBjA"), combinator: None }] } -> [1928, 1946, 1966, 1984, 2057, 2075, 2095, 2113, 2186, 2204, 2224, 2242, 2506, 2524, 2544, 2562, 2635, 2653, 2673, 2691, 2764, 2782, 2802, 2820, 3376, 3394, 3414, 3432, 3505, 3523, 3543, 3561, 3634, 3652, 3672, 3690, 3768, 3786, 3806, 3824, 4287, 4305, 4325, 4343, 4416, 4434, 4454, 4472, 4550, 4568, 4588, 4606, 4679, 4697, 4717, 4735, 5261, 5279, 5299, 5317, 5389, 5407, 5427, 5445, 5517, 5535, 5555, 5573]
-Complex { parts: [SelectorPart { selector: Class("_fluid-quad-image-label-v2_style_fluidImageContainer__2SOMr"), combinator: None }] } -> [1926, 1944, 1964, 1982, 2055, 2073, 2093, 2111, 2184, 2202, 2222, 2240, 2504, 2522, 2542, 2560, 2633, 2651, 2671, 2689, 2762, 2780, 2800, 2818, 3374, 3392, 3412, 3430, 3503, 3521, 3541, 3559, 3632, 3650, 3670, 3688, 3766, 3784, 3804, 3822, 4285, 4303, 4323, 4341, 4414, 4432, 4452, 4470, 4548, 4566, 4586, 4604, 4677, 4695, 4715, 4733, 5259, 5277, 5297, 5315, 5387, 5405, 5425, 5443, 5515, 5533, 5553, 5571]
-Complex { parts: [SelectorPart { selector: Class("_fluid-quad-image-label-v2_style_fluidQuadImageLabelBody__3tld0"), combinator: None }] } -> [1916, 2045, 2174, 2494, 2623, 2752, 3364, 3493, 3622, 3756, 4275, 4404, 4538, 4667, 5249, 5377, 5505]
-Complex { parts: [SelectorPart { selector: Class("_fluid-quad-image-label-v2_style_fluidQuadImageLabel__3b-Iv"), combinator: None }] } -> [1906, 2035, 2164, 2484, 2613, 2742, 3354, 3483, 3612, 3746, 4265, 4394, 4528, 4657, 5239, 5367, 5495]
-Complex { parts: [SelectorPart { selector: Class("_fluid-quad-image-label-v2_style_gridRowOne__1t0zL"), combinator: None }] } -> [1918, 2047, 2176, 2496, 2625, 2754, 3366, 3495, 3624, 3758, 4277, 4406, 4540, 4669, 5251, 5379, 5507]
-Complex { parts: [SelectorPart { selector: Class("_fluid-quad-image-label-v2_style_gridRowTwo__15woW"), combinator: None }] } -> [1956, 2085, 2214, 2534, 2663, 2792, 3404, 3533, 3662, 3796, 4315, 4444, 4578, 4707, 5289, 5417, 5545]
-Complex { parts: [SelectorPart { selector: Class("_fluid-quad-image-label-v2_style_imageLabel__3ANSV"), combinator: None }] } -> [1933, 1951, 1971, 1989, 2062, 2080, 2100, 2118, 2191, 2209, 2229, 2247, 2511, 2529, 2549, 2567, 2640, 2658, 2678, 2696, 2769, 2787, 2807, 2825, 3381, 3399, 3419, 3437, 3510, 3528, 3548, 3566, 3639, 3657, 3677, 3695, 3773, 3791, 3811, 3829, 4292, 4310, 4330, 4348, 4421, 4439, 4459, 4477, 4555, 4573, 4593, 4611, 4684, 4702, 4722, 4740, 5266, 5284, 5304, 5322, 5394, 5412, 5432, 5450, 5522, 5540, 5560, 5578]
-Complex { parts: [SelectorPart { selector: Class("_fluid-quad-image-label-v2_style_leftQuadrant__21nVp"), combinator: None }] } -> [1920, 1958, 2049, 2087, 2178, 2216, 2498, 2536, 2627, 2665, 2756, 2794, 3368, 3406, 3497, 3535, 3626, 3664, 3760, 3798, 4279, 4317, 4408, 4446, 4542, 4580, 4671, 4709, 5253, 5291, 5381, 5419, 5509, 5547]
-Complex { parts: [SelectorPart { selector: Class("_fluid-quad-image-label-v2_style_quadrantContainer__3TMqG"), combinator: None }] } -> [1920, 1938, 1958, 1976, 2049, 2067, 2087, 2105, 2178, 2196, 2216, 2234, 2498, 2516, 2536, 2554, 2627, 2645, 2665, 2683, 2756, 2774, 2794, 2812, 3368, 3386, 3406, 3424, 3497, 3515, 3535, 3553, 3626, 3644, 3664, 3682, 3760, 3778, 3798, 3816, 4279, 4297, 4317, 4335, 4408, 4426, 4446, 4464, 4542, 4560, 4580, 4598, 4671, 4689, 4709, 4727, 5253, 5271, 5291, 5309, 5381, 5399, 5419, 5437, 5509, 5527, 5547, 5565]
-Complex { parts: [SelectorPart { selector: Class("_fluid-quad-image-label-v2_style_rightQuadrant__PI01n"), combinator: None }] } -> [1938, 1976, 2067, 2105, 2196, 2234, 2516, 2554, 2645, 2683, 2774, 2812, 3386, 3424, 3515, 3553, 3644, 3682, 3778, 3816, 4297, 4335, 4426, 4464, 4560, 4598, 4689, 4727, 5271, 5309, 5399, 5437, 5527, 5565]
-Complex { parts: [SelectorPart { selector: Class("_quad-category-card_desktopStyle_cardBody__3Rdh1"), combinator: None }] } -> [2324]
-Complex { parts: [SelectorPart { selector: Class("_quad-category-card_desktopStyle_categoryImage__35jKN"), combinator: None }] } -> [2363, 2392, 2421]
-Complex { parts: [SelectorPart { selector: Class("_quad-category-card_desktopStyle_category__3flCQ"), combinator: None }] } -> [2357, 2386, 2415]
-Complex { parts: [SelectorPart { selector: Class("_quad-category-card_desktopStyle_heroCategory__3KS3k"), combinator: None }] } -> [2326]
-Complex { parts: [SelectorPart { selector: Class("_quad-category-card_desktopStyle_heroImage__2V8-9"), combinator: None }] } -> [2332]
-Complex { parts: [SelectorPart { selector: Class("_quad-category-card_desktopStyle_heroLink__1EhW2"), combinator: None }] } -> [2328]
-Complex { parts: [SelectorPart { selector: Class("_quad-category-card_desktopStyle_leftMost__1LmQB"), combinator: None }] } -> [2357]
-Complex { parts: [SelectorPart { selector: Class("_quad-category-card_fluid_fluidCardBody__3TzJ4"), combinator: None }] } -> [2324]
-Complex { parts: [SelectorPart { selector: Class("_quad-category-card_fluid_fluidCard__3hmFA"), combinator: None }] } -> [2303]
-Complex { parts: [SelectorPart { selector: Class("_quad-category-card_style_fluidImageContainer__2jd50"), combinator: Descendant }, SelectorPart { selector: Class("_quad-category-card_style_fluidImage__iJ3aE"), combinator: None }] } -> [2336, 2367, 2396, 2425]
-Complex { parts: [SelectorPart { selector: Class("_quad-category-card_style_fluidImageContainer__2jd50"), combinator: None }] } -> [2334, 2365, 2394, 2423]
-Complex { parts: [SelectorPart { selector: Class("_text-link-stripe-v2_style_textlinkstripe__3aQhz"), combinator: None }] } -> [1795]
-Complex { parts: [SelectorPart { selector: Class("card-flow-row-break"), combinator: None }] } -> [2274, 2852, 3136, 3328, 3722, 3856, 4047, 4239, 4504, 4767, 4958, 5150, 5216, 5605, 5796]
-Complex { parts: [SelectorPart { selector: Class("gw-auto-height"), combinator: None }] } -> [2945, 3143, 3862, 4054, 4773, 4965, 5611]
-Complex { parts: [SelectorPart { selector: Class("gw-card-layout"), combinator: Descendant }, SelectorPart { selector: Class("a-cardui"), combinator: Descendant }, SelectorPart { selector: Class("a-cardui-body"), combinator: None }] } -> [2324]
-Complex { parts: [SelectorPart { selector: Class("gw-card-layout"), combinator: Descendant }, SelectorPart { selector: Class("a-cardui"), combinator: Descendant }, SelectorPart { selector: Class("a-cardui-footer"), combinator: None }] } -> [1866, 1994, 2123, 2252, 2444, 2572, 2701, 2830, 2889, 3442, 3571, 3700, 3834, 4353, 4482, 4616, 4745, 5198, 5327, 5455, 5583]
-Complex { parts: [SelectorPart { selector: Class("gw-card-layout"), combinator: Descendant }, SelectorPart { selector: Class("a-cardui"), combinator: Descendant }, SelectorPart { selector: Class("a-cardui-header"), combinator: None }] } -> [1849, 1911, 2040, 2169, 2308, 2489, 2618, 2747, 2872, 3359, 3488, 3617, 3751, 4270, 4399, 4533, 4662, 5181, 5244, 5372, 5500]
-Complex { parts: [SelectorPart { selector: Class("gw-card-layout"), combinator: Descendant }, SelectorPart { selector: Class("a-cardui"), combinator: None }] } -> [1844, 1906, 2035, 2164, 2303, 2484, 2613, 2742, 2867, 3354, 3483, 3612, 3746, 4265, 4394, 4528, 4657, 5176, 5239, 5367, 5495]
-Complex { parts: [SelectorPart { selector: Class("gw-card-layout"), combinator: Descendant }, SelectorPart { selector: Class("a-size-base-plus"), combinator: None }] } -> [2343, 2374, 2403, 2432]
-Complex { parts: [SelectorPart { selector: Class("gw-card-layout"), combinator: Descendant }, SelectorPart { selector: Class("a-size-small"), combinator: None }] } -> [1935, 1953, 1973, 1991, 2064, 2082, 2102, 2120, 2193, 2211, 2231, 2249, 2513, 2531, 2551, 2569, 2642, 2660, 2680, 2698, 2771, 2789, 2809, 2827, 3383, 3401, 3421, 3439, 3512, 3530, 3550, 3568, 3641, 3659, 3679, 3697, 3775, 3793, 3813, 3831, 4294, 4312, 4332, 4350, 4423, 4441, 4461, 4479, 4557, 4575, 4595, 4613, 4686, 4704, 4724, 4742, 5268, 5286, 5306, 5324, 5396, 5414, 5434, 5452, 5524, 5542, 5562, 5580]
-Complex { parts: [SelectorPart { selector: Class("gw-card-layout"), combinator: Descendant }, SelectorPart { selector: Type("h2"), combinator: None }] } -> [1851, 1913, 2042, 2171, 2310, 2491, 2620, 2749, 2874, 2978, 3173, 3361, 3490, 3619, 3753, 3892, 4084, 4272, 4401, 4535, 4664, 4803, 4995, 5183, 5246, 5374, 5502, 5641]
-Complex { parts: [SelectorPart { selector: Class("gw-card-layout"), combinator: None }] } -> [1814, 2940]
-Complex { parts: [SelectorPart { selector: Class("gw-col"), combinator: None }] } -> [1822, 1884, 2016, 2145, 2281, 2465, 2594, 2723, 2859, 2945, 3143, 3335, 3464, 3593, 3727, 3862, 4054, 4246, 4375, 4509, 4638, 4773, 4965, 5157, 5221, 5349, 5477, 5611]
-Complex { parts: [SelectorPart { selector: Class("nav-sprite-v1"), combinator: Descendant }, SelectorPart { selector: Class("nav-icon"), combinator: None }] } -> [910, 1234, 1268, 1287, 1323]
-Complex { parts: [SelectorPart { selector: Class("nav-sprite-v1"), combinator: Descendant }, SelectorPart { selector: Class("nav-sprite"), combinator: None }] } -> [771, 774, 804, 898, 1164, 1167, 1306, 1340, 1361, 6237, 6833]
-Complex { parts: [SelectorPart { selector: Class("truncate-2line"), combinator: None }] } -> [1851, 1913, 1935, 1953, 1973, 1991, 2042, 2064, 2082, 2102, 2120, 2171, 2193, 2211, 2231, 2249, 2491, 2513, 2531, 2551, 2569, 2620, 2642, 2660, 2680, 2698, 2749, 2771, 2789, 2809, 2827, 2874, 3361, 3383, 3401, 3421, 3439, 3490, 3512, 3530, 3550, 3568, 3619, 3641, 3659, 3679, 3697, 3753, 3775, 3793, 3813, 3831, 4272, 4294, 4312, 4332, 4350, 4401, 4423, 4441, 4461, 4479, 4535, 4557, 4575, 4595, 4613, 4664, 4686, 4704, 4724, 4742, 5183, 5246, 5268, 5286, 5306, 5324, 5374, 5396, 5414, 5434, 5452, 5502, 5524, 5542, 5562, 5580]
-Complex { parts: [SelectorPart { selector: Id("gw-desktop-herotator"), combinator: Descendant }, SelectorPart { selector: Class("a-carousel-viewport"), combinator: None }] } -> [1634]
-Complex { parts: [SelectorPart { selector: Id("gw-desktop-herotator"), combinator: None }] } -> [1600]
-Complex { parts: [SelectorPart { selector: Id("icp-touch-link-cop"), combinator: None }] } -> [6278]
-Complex { parts: [SelectorPart { selector: Id("icp-touch-link-country"), combinator: None }] } -> [6295]
-Complex { parts: [SelectorPart { selector: Id("icp-touch-link-language"), combinator: None }] } -> [6252]
-Complex { parts: [SelectorPart { selector: Type("span"), combinator: None }] } -> [477, 485, 489, 493, 521, 529, 533, 537, 541, 545, 573, 581, 585, 589, 593, 597, 625, 633, 637, 641, 645, 649, 676, 684, 688, 692, 696, 700, 727, 771, 774, 778, 791, 811, 816, 905, 1167, 1176, 1213, 1216, 1220, 1223, 1258, 1263, 1280, 1284, 1287, 1300, 1306, 1314, 1319, 1323, 1364, 1629, 1756, 1760, 1799, 1868, 1874, 1877, 1935, 1953, 1973, 1991, 2000, 2006, 2009, 2064, 2082, 2102, 2120, 2129, 2135, 2138, 2193, 2211, 2231, 2249, 2258, 2264, 2267, 2312, 2318, 2321, 2341, 2343, 2349, 2352, 2372, 2374, 2380, 2383, 2401, 2403, 2409, 2412, 2430, 2432, 2438, 2441, 2449, 2455, 2458, 2513, 2531, 2551, 2569, 2578, 2584, 2587, 2642, 2660, 2680, 2698, 2707, 2713, 2716, 2771, 2789, 2809, 2827, 2836, 2842, 2845, 2891, 2897, 2900, 2980, 2983, 2995, 3009, 3023, 3037, 3051, 3065, 3079, 3101, 3108, 3110, 3112, 3114, 3175, 3178, 3190, 3204, 3218, 3232, 3246, 3260, 3274, 3296, 3303, 3305, 3307, 3309, 3383, 3401, 3421, 3439, 3448, 3454, 3457, 3512, 3530, 3550, 3568, 3577, 3583, 3586, 3641, 3659, 3679, 3697, 3706, 3712, 3715, 3775, 3793, 3813, 3831, 3840, 3846, 3849, 3894, 3897, 3909, 3923, 3937, 3951, 3965, 3979, 3993, 4015, 4022, 4024, 4026, 4028, 4086, 4089, 4101, 4115, 4129, 4143, 4157, 4171, 4185, 4207, 4214, 4216, 4218, 4220, 4294, 4312, 4332, 4350, 4359, 4365, 4368, 4423, 4441, 4461, 4479, 4488, 4494, 4497, 4557, 4575, 4595, 4613, 4622, 4628, 4631, 4686, 4704, 4724, 4742, 4751, 4757, 4760, 4805, 4808, 4820, 4834, 4848, 4862, 4876, 4890, 4904, 4926, 4933, 4935, 4937, 4939, 4997, 5000, 5012, 5026, 5040, 5054, 5068, 5082, 5096, 5118, 5125, 5127, 5129, 5131, 5200, 5206, 5209, 5268, 5286, 5306, 5324, 5333, 5339, 5342, 5396, 5414, 5434, 5452, 5461, 5467, 5470, 5524, 5542, 5562, 5580, 5589, 5595, 5598, 5643, 5646, 5658, 5672, 5686, 5700, 5714, 5728, 5742, 5764, 5771, 5773, 5775, 5777, 5909, 5933, 6083, 6227, 6243, 6263, 6283, 6286, 6302, 6304, 6330, 6348, 6368, 6386, 6404, 6422, 6438, 6454, 6472, 6490, 6508, 6526, 6544, 6562, 6578, 6596, 6614, 6632, 6650, 6668, 6686, 6712, 6730, 6748, 6766, 6782, 6833, 6837, 7574, 7588, 7602, 7616, 7630, 7644, 7658, 7672, 7686]
-=======
     Finished `release` profile [optimized + debuginfo] target(s) in 0.01s
      Running `target/release/naive`
 Descendant { selectors: [Class("hidden")] } -> [7245, 8803, 8862, 8921, 8980, 9039, 13079, 13784, 14120]
@@ -8792,5 +10,4 @@
 Descendant { selectors: [Type("ytd-masthead"), Class("external-icon")] } -> [274, 291, 336]
 Descendant { selectors: [Type("ytd-masthead"), Class("yt-icons-ext")] } -> [278]
 Descendant { selectors: [Type("ytd-masthead"), Id("masthead-logo"), Id("country-code")] } -> [377]
-Descendant { selectors: [Type("ytd-masthead"), Id("masthead-logo")] } -> [284]
->>>>>>> e32aa719
+Descendant { selectors: [Type("ytd-masthead"), Id("masthead-logo")] } -> [284]