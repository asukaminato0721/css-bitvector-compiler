--- conflicted
+++ resolved
@@ -1,10 +1,6 @@
 #!/bin/bash
 set -eux -o pipefail
 
-<<<<<<< HEAD
-export WEBSITE_NAME=${1:-google}
-cargo run -r --bin naive
-=======
 readarray -t WEBSITE_NAMES < <(ls css-gen-op/)
 
 for name in "${WEBSITE_NAMES[@]}"; do
@@ -14,5 +10,4 @@
     cargo run -r --bin tri &> tri_tmp.txt
     diff <(grep '^Descendant' tmp.txt | cut -d' ' -f2-) <(grep '^Done' bit_tmp.txt | cut -d' ' -f2-)
     diff <(grep '^Descendant' tmp.txt) <(grep '^Descendant' tri_tmp.txt)
-done
->>>>>>> e32aa719
+done